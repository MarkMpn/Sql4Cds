﻿using System;
using System.Collections.Generic;
using System.Data;
using System.Data.SqlTypes;
using System.Diagnostics;
using System.Globalization;
using System.IO;
using System.Linq;
using System.Reflection;
using System.Runtime.Remoting.Contexts;
using System.Text;
using System.Threading;
using System.Threading.Tasks;
using System.Web.Services.Description;
using System.Xml.Serialization;
using FakeXrmEasy;
using FakeXrmEasy.Extensions;
using MarkMpn.Sql4Cds.Engine.ExecutionPlan;
using Microsoft.SqlServer.TransactSql.ScriptDom;
using Microsoft.VisualStudio.TestTools.UnitTesting;
using Microsoft.Xrm.Sdk;
using Microsoft.Xrm.Sdk.Metadata;
using Microsoft.Xrm.Sdk.Metadata.Query;
using Microsoft.Xrm.Sdk.Query;
using Microsoft.Xrm.Tooling.Connector;

namespace MarkMpn.Sql4Cds.Engine.Tests
{
    [TestClass]
    public class ExecutionPlanTests : FakeXrmEasyTestsBase, IQueryExecutionOptions
    {
        CancellationToken IQueryExecutionOptions.CancellationToken => CancellationToken.None;

        bool IQueryExecutionOptions.BlockUpdateWithoutWhere => false;

        bool IQueryExecutionOptions.BlockDeleteWithoutWhere => false;

        bool IQueryExecutionOptions.UseBulkDelete => false;

        int IQueryExecutionOptions.BatchSize => 1;

        bool IQueryExecutionOptions.UseTDSEndpoint => false;

        int IQueryExecutionOptions.MaxDegreeOfParallelism => 10;

        bool IQueryExecutionOptions.UseLocalTimeZone => true;

        bool IQueryExecutionOptions.BypassCustomPlugins => false;

        public event EventHandler PrimaryDataSourceChanged;

        void IQueryExecutionOptions.ConfirmInsert(ConfirmDmlStatementEventArgs e)
        {
        }

        void IQueryExecutionOptions.ConfirmDelete(ConfirmDmlStatementEventArgs e)
        {
        }

        void IQueryExecutionOptions.ConfirmUpdate(ConfirmDmlStatementEventArgs e)
        {
        }

        bool IQueryExecutionOptions.ContinueRetrieve(int count)
        {
            return true;
        }

        void IQueryExecutionOptions.Progress(double? progress, string message)
        {
        }

        string IQueryExecutionOptions.PrimaryDataSource => "local";

        Guid IQueryExecutionOptions.UserId => Guid.NewGuid();

        bool IQueryExecutionOptions.QuotedIdentifiers => true;

        public ColumnOrdering ColumnOrdering => ColumnOrdering.Alphabetical;

        [TestMethod]
        public void SimpleSelect()
        {
            var planBuilder = new ExecutionPlanBuilder(new SessionContext(_localDataSources, this), this);

            var query = "SELECT accountid, name FROM account";

            var plans = planBuilder.Build(query, null, out _);

            Assert.AreEqual(1, plans.Length);

            var select = AssertNode<SelectNode>(plans[0]);
            var fetch = AssertNode<FetchXmlScan>(select.Source);
            AssertFetchXml(fetch, @"
                <fetch>
                    <entity name='account'>
                        <attribute name='accountid' />
                        <attribute name='name' />
                    </entity>
                </fetch>");
        }

        [TestMethod]
        public void SimpleSelectStar()
        {
            var planBuilder = new ExecutionPlanBuilder(new SessionContext(_localDataSources, this), this);

            var query = "SELECT * FROM account";

            var plans = planBuilder.Build(query, null, out _);

            Assert.AreEqual(1, plans.Length);

            var select = AssertNode<SelectNode>(plans[0]);
            CollectionAssert.AreEqual(new[]
            {
                "accountid",
                "createdon",
                "employees",
                "name",
                "ownerid",
                "owneridname",
                "owneridtype",
                "parentaccountid",
                "parentaccountidname",
                "primarycontactid",
                "primarycontactidname",
                "turnover",
                "versionnumber",
            }, select.ColumnSet.Select(col => col.OutputColumn).ToArray());
            var fetch = AssertNode<FetchXmlScan>(select.Source);
            AssertFetchXml(fetch, @"
                <fetch>
                    <entity name='account'>
                        <all-attributes />
                    </entity>
                </fetch>");
        }

        [TestMethod]
        public void Join()
        {
            var planBuilder = new ExecutionPlanBuilder(new SessionContext(_localDataSources, this), this);

            var query = "SELECT accountid, name FROM account INNER JOIN contact ON account.accountid = contact.parentcustomerid";

            var plans = planBuilder.Build(query, null, out _);

            Assert.AreEqual(1, plans.Length);

            var select = AssertNode<SelectNode>(plans[0]);
            var fetch = AssertNode<FetchXmlScan>(select.Source);
            AssertFetchXml(fetch, @"
                <fetch>
                    <entity name='contact'>
                        <link-entity name='account' alias='account' from='accountid' to='parentcustomerid' link-type='inner'>
                            <attribute name='accountid' />
                            <attribute name='name' />
                        </link-entity>
                    </entity>
                </fetch>");
        }

        [TestMethod]
        public void JoinWithExtraCondition()
        {
            var planBuilder = new ExecutionPlanBuilder(new SessionContext(_localDataSources, this), this);

            var query = @"
                SELECT
                    accountid,
                    name
                FROM
                    account
                    INNER JOIN contact ON account.accountid = contact.parentcustomerid AND contact.firstname = 'Mark'";

            var plans = planBuilder.Build(query, null, out _);

            Assert.AreEqual(1, plans.Length);

            var select = AssertNode<SelectNode>(plans[0]);
            var fetch = AssertNode<FetchXmlScan>(select.Source);
            AssertFetchXml(fetch, @"
                <fetch>
                    <entity name='contact'>
                        <link-entity name='account' alias='account' from='accountid' to='parentcustomerid' link-type='inner'>
                            <attribute name='accountid' />
                            <attribute name='name' />
                        </link-entity>
                        <filter>
                            <condition attribute='firstname' operator='eq' value='Mark' />
                        </filter>
                    </entity>
                </fetch>");
        }

        [TestMethod]
        public void NonUniqueJoin()
        {
            var planBuilder = new ExecutionPlanBuilder(new SessionContext(_localDataSources, this), this);

            var query = "SELECT accountid, name FROM account INNER JOIN contact ON account.name = contact.fullname";

            var plans = planBuilder.Build(query, null, out _);

            Assert.AreEqual(1, plans.Length);

            var select = AssertNode<SelectNode>(plans[0]);
            var fetch = AssertNode<FetchXmlScan>(select.Source);
            Assert.IsTrue(fetch.UsingCustomPaging);
            AssertFetchXml(fetch, @"
                <fetch>
                    <entity name='account'>
                        <attribute name='accountid' />
                        <attribute name='name' />
                        <link-entity name='contact' alias='contact' from='fullname' to='name' link-type='inner'>
                            <attribute name='contactid' />
                            <order attribute='contactid' />
                        </link-entity>
                        <order attribute='accountid' />
                    </entity>
                </fetch>");
        }

        [TestMethod]
        public void NonUniqueJoinExpression()
        {
            var planBuilder = new ExecutionPlanBuilder(new SessionContext(_localDataSources, this), this);

            var query = "SELECT accountid, name FROM account INNER JOIN contact ON account.name = (contact.firstname + ' ' + contact.lastname)";

            var plans = planBuilder.Build(query, null, out _);

            Assert.AreEqual(1, plans.Length);

            var select = AssertNode<SelectNode>(plans[0]);
            var join = AssertNode<HashJoinNode>(select.Source);
            var accountFetch = AssertNode<FetchXmlScan>(join.LeftSource);
            AssertFetchXml(accountFetch, @"
                <fetch>
                    <entity name='account'>
                        <attribute name='accountid' />
                        <attribute name='name' />
                        <filter>
                            <condition attribute='name' operator='not-null' />
                        </filter>
                    </entity>
                </fetch>");
            var contactFilter = AssertNode<FilterNode>(join.RightSource);
            Assert.AreEqual("Expr1 IS NOT NULL", contactFilter.Filter.ToSql());
            var contactComputeScalar = AssertNode<ComputeScalarNode>(contactFilter.Source);
            var contactFetch = AssertNode<FetchXmlScan>(contactComputeScalar.Source);
            AssertFetchXml(contactFetch, @"
                <fetch>
                    <entity name='contact'>
                        <attribute name='firstname' />
                        <attribute name='lastname' />
                    </entity>
                </fetch>");
        }

        [TestMethod]
        public void SimpleWhere()
        {
            var planBuilder = new ExecutionPlanBuilder(new SessionContext(_localDataSources, this), this);

            var query = @"
                SELECT
                    accountid,
                    name
                FROM
                    account
                WHERE
                    name = 'Data8'";

            var plans = planBuilder.Build(query, null, out _);

            Assert.AreEqual(1, plans.Length);

            var select = AssertNode<SelectNode>(plans[0]);
            var fetch = AssertNode<FetchXmlScan>(select.Source);
            AssertFetchXml(fetch, @"
                <fetch>
                    <entity name='account'>
                        <attribute name='accountid' />
                        <attribute name='name' />
                        <filter>
                            <condition attribute='name' operator='eq' value='Data8' />
                        </filter>
                    </entity>
                </fetch>");
        }

        [TestMethod]
        public void WhereColumnComparison()
        {
            var planBuilder = new ExecutionPlanBuilder(new SessionContext(_localDataSources, this), this);

            var query = @"
                SELECT
                    accountid,
                    name
                FROM
                    account
                WHERE
                    name = accountid";

            var plans = planBuilder.Build(query, null, out _);

            Assert.AreEqual(1, plans.Length);

            var select = AssertNode<SelectNode>(plans[0]);
            var fetch = AssertNode<FetchXmlScan>(select.Source);
            AssertFetchXml(fetch, @"
                <fetch>
                    <entity name='account'>
                        <attribute name='accountid' />
                        <attribute name='name' />
                        <filter>
                            <condition attribute='name' operator='eq' valueof='accountid' />
                        </filter>
                    </entity>
                </fetch>");
        }

        [TestMethod]
        public void WhereColumnComparisonCrossTable()
        {
            var planBuilder = new ExecutionPlanBuilder(new SessionContext(_localDataSources, this), this);

            var query = @"
                SELECT
                    accountid,
                    name,
                    fullname
                FROM
                    account
                    INNER JOIN contact ON account.accountid = contact.parentcustomerid
                WHERE
                    name = fullname";

            var plans = planBuilder.Build(query, null, out _);

            Assert.AreEqual(1, plans.Length);

            var select = AssertNode<SelectNode>(plans[0]);
            var fetch = AssertNode<FetchXmlScan>(select.Source);
            AssertFetchXml(fetch, @"
                <fetch>
                    <entity name='contact'>
                        <attribute name='fullname' />
                        <link-entity name='account' alias='account' from='accountid' to='parentcustomerid' link-type='inner'>
                            <attribute name='accountid' />
                            <attribute name='name' />
                        </link-entity>
                        <filter>
                            <condition attribute='fullname' operator='eq' valueof='account.name' />
                        </filter>
                    </entity>
                </fetch>");
        }

        [TestMethod]
        public void SimpleSort()
        {
            var planBuilder = new ExecutionPlanBuilder(new SessionContext(_localDataSources, this), this);

            var query = @"
                SELECT
                    accountid,
                    name
                FROM
                    account
                ORDER BY
                    name ASC";

            var plans = planBuilder.Build(query, null, out _);

            Assert.AreEqual(1, plans.Length);

            var select = AssertNode<SelectNode>(plans[0]);
            var fetch = AssertNode<FetchXmlScan>(select.Source);
            AssertFetchXml(fetch, @"
                <fetch>
                    <entity name='account'>
                        <attribute name='accountid' />
                        <attribute name='name' />
                        <order attribute='name' />
                    </entity>
                </fetch>");
        }

        [TestMethod]
        public void SimpleSortIndex()
        {
            var planBuilder = new ExecutionPlanBuilder(new SessionContext(_localDataSources, this), this);

            var query = @"
                SELECT
                    accountid,
                    name
                FROM
                    account
                ORDER BY
                    2 ASC";

            var plans = planBuilder.Build(query, null, out _);

            Assert.AreEqual(1, plans.Length);

            var select = AssertNode<SelectNode>(plans[0]);
            var fetch = AssertNode<FetchXmlScan>(select.Source);
            AssertFetchXml(fetch, @"
                <fetch>
                    <entity name='account'>
                        <attribute name='accountid' />
                        <attribute name='name' />
                        <order attribute='name' />
                    </entity>
                </fetch>");
        }

        [TestMethod]
        public void SimpleDistinct()
        {
            var planBuilder = new ExecutionPlanBuilder(new SessionContext(_localDataSources, this), this);

            var query = @"
                SELECT DISTINCT
                    name
                FROM
                    account";

            var plans = planBuilder.Build(query, null, out _);

            Assert.AreEqual(1, plans.Length);

            var select = AssertNode<SelectNode>(plans[0]);
            var fetch = AssertNode<FetchXmlScan>(select.Source);
            AssertFetchXml(fetch, @"
                <fetch distinct='true'>
                    <entity name='account'>
                        <attribute name='name' />
                        <order attribute='name' />
                    </entity>
                </fetch>");
        }

        [TestMethod]
        public void SimpleTop()
        {
            var planBuilder = new ExecutionPlanBuilder(new SessionContext(_localDataSources, this), this);

            var query = @"
                SELECT TOP 10
                    accountid,
                    name
                FROM
                    account";

            var plans = planBuilder.Build(query, null, out _);

            Assert.AreEqual(1, plans.Length);

            var select = AssertNode<SelectNode>(plans[0]);
            var fetch = AssertNode<FetchXmlScan>(select.Source);
            AssertFetchXml(fetch, @"
                <fetch top='10'>
                    <entity name='account'>
                        <attribute name='accountid' />
                        <attribute name='name' />
                    </entity>
                </fetch>");
        }

        [TestMethod]
        public void SimpleOffset()
        {
            var planBuilder = new ExecutionPlanBuilder(new SessionContext(_localDataSources, this), this);

            var query = @"
                SELECT
                    accountid,
                    name
                FROM
                    account
                ORDER BY name
                OFFSET 100 ROWS FETCH NEXT 50 ROWS ONLY";

            var plans = planBuilder.Build(query, null, out _);

            Assert.AreEqual(1, plans.Length);

            var select = AssertNode<SelectNode>(plans[0]);
            var fetch = AssertNode<FetchXmlScan>(select.Source);
            AssertFetchXml(fetch, @"
                <fetch count='50' page='3'>
                    <entity name='account'>
                        <attribute name='accountid' />
                        <attribute name='name' />
                        <order attribute='name' />
                    </entity>
                </fetch>");
        }

        [TestMethod]
        public void SimpleGroupAggregate()
        {
            var planBuilder = new ExecutionPlanBuilder(new SessionContext(_localDataSources, this), this);

            var query = @"
                SELECT
                    name,
                    count(*),
                    sum(employees)
                FROM
                    account
                GROUP BY name";

            var plans = planBuilder.Build(query, null, out _);

            Assert.AreEqual(1, plans.Length);

            var select = AssertNode<SelectNode>(plans[0]);
            var tryCatch1 = AssertNode<TryCatchNode>(select.Source);
            var tryCatch2 = AssertNode<TryCatchNode>(tryCatch1.TrySource);
            var aggregateFetch = AssertNode<FetchXmlScan>(tryCatch2.TrySource);
            AssertFetchXml(aggregateFetch, @"
                <fetch aggregate='true'>
                    <entity name='account'>
                        <attribute name='name' groupby='true' alias='name' />
                        <attribute name='accountid' aggregate='count' alias='count' />
                        <attribute name='employees' aggregate='sum' alias='account_employees_sum' />
                        <order alias='name' />
                    </entity>
                </fetch>");
            var partitionAggregate = AssertNode<PartitionedAggregateNode>(tryCatch2.CatchSource);
            Assert.AreEqual(1, partitionAggregate.GroupBy.Count);
            Assert.AreEqual("account.name", partitionAggregate.GroupBy[0].GetColumnName());
            Assert.AreEqual(2, partitionAggregate.Aggregates.Count);
            Assert.AreEqual(AggregateType.CountStar, partitionAggregate.Aggregates["count"].AggregateType);
            Assert.AreEqual(AggregateType.Sum, partitionAggregate.Aggregates["account_employees_sum"].AggregateType);
            Assert.AreEqual("account_employees_sum", partitionAggregate.Aggregates["account_employees_sum"].SqlExpression.ToSql());
            var partitionFetch = AssertNode<FetchXmlScan>(partitionAggregate.Source);
            AssertFetchXml(partitionFetch, @"
                <fetch aggregate='true'>
                    <entity name='account'>
                        <attribute name='name' groupby='true' alias='name' />
                        <attribute name='accountid' aggregate='count' alias='count' />
                        <attribute name='employees' aggregate='sum' alias='account_employees_sum' />
                        <order alias='name' />
                    </entity>
                </fetch>");
            var aggregate = AssertNode<StreamAggregateNode>(tryCatch1.CatchSource);
            Assert.AreEqual(1, aggregate.GroupBy.Count);
            Assert.AreEqual("account.name", aggregate.GroupBy[0].GetColumnName());
            Assert.AreEqual(2, aggregate.Aggregates.Count);
            Assert.AreEqual(AggregateType.CountStar, aggregate.Aggregates["count"].AggregateType);
            Assert.AreEqual(AggregateType.Sum, aggregate.Aggregates["account_employees_sum"].AggregateType);
            Assert.AreEqual("account.employees", aggregate.Aggregates["account_employees_sum"].SqlExpression.ToSql());
            var scalarFetch = AssertNode<FetchXmlScan>(aggregate.Source);
            AssertFetchXml(scalarFetch, @"
                <fetch>
                    <entity name='account'>
                        <attribute name='name' />
                        <attribute name='employees' />
                        <order attribute='name' />
                    </entity>
                </fetch>");
        }

        [TestMethod]
        public void AliasedAggregate()
        {
            var planBuilder = new ExecutionPlanBuilder(new SessionContext(_localDataSources, this), this);

            var query = @"
                SELECT
                    name,
                    count(*) AS test
                FROM
                    account
                GROUP BY name";

            var plans = planBuilder.Build(query, null, out _);

            Assert.AreEqual(1, plans.Length);

            var select = AssertNode<SelectNode>(plans[0]);
            var tryCatch1 = AssertNode<TryCatchNode>(select.Source);
            var tryCatch2 = AssertNode<TryCatchNode>(tryCatch1.TrySource);
            var aggregateFetch = AssertNode<FetchXmlScan>(tryCatch2.TrySource);
            AssertFetchXml(aggregateFetch, @"
                <fetch aggregate='true'>
                    <entity name='account'>
                        <attribute name='name' groupby='true' alias='name' />
                        <attribute name='accountid' aggregate='count' alias='test' />
                        <order alias='name' />
                    </entity>
                </fetch>");
            var partitionAggregate = AssertNode<PartitionedAggregateNode>(tryCatch2.CatchSource);
            var partitionFetch = AssertNode<FetchXmlScan>(partitionAggregate.Source);
            AssertFetchXml(partitionFetch, @"
                <fetch aggregate='true'>
                    <entity name='account'>
                        <attribute name='name' groupby='true' alias='name' />
                        <attribute name='accountid' aggregate='count' alias='test' />
                        <order alias='name' />
                    </entity>
                </fetch>");
            var aggregate = AssertNode<StreamAggregateNode>(tryCatch1.CatchSource);
            var scalarFetch = AssertNode<FetchXmlScan>(aggregate.Source);
            AssertFetchXml(scalarFetch, @"
                <fetch>
                    <entity name='account'>
                        <attribute name='name' />
                        <order attribute='name' />
                    </entity>
                </fetch>");
        }

        [TestMethod]
        public void AliasedGroupingAggregate()
        {
            var planBuilder = new ExecutionPlanBuilder(new SessionContext(_localDataSources, this), this);

            var query = @"
                SELECT
                    name AS test,
                    count(*)
                FROM
                    account
                GROUP BY name";

            var plans = planBuilder.Build(query, null, out _);

            Assert.AreEqual(1, plans.Length);

            var select = AssertNode<SelectNode>(plans[0]);
            var tryCatch1 = AssertNode<TryCatchNode>(select.Source);
            var tryCatch2 = AssertNode<TryCatchNode>(tryCatch1.TrySource);
            var aggregateFetch = AssertNode<FetchXmlScan>(tryCatch2.TrySource);
            AssertFetchXml(aggregateFetch, @"
                <fetch aggregate='true'>
                    <entity name='account'>
                        <attribute name='name' groupby='true' alias='name' />
                        <attribute name='accountid' aggregate='count' alias='count' />
                        <order alias='name' />
                    </entity>
                </fetch>");
            var partitionAggregate = AssertNode<PartitionedAggregateNode>(tryCatch2.CatchSource);
            var partitionFetch = AssertNode<FetchXmlScan>(partitionAggregate.Source);
            AssertFetchXml(partitionFetch, @"
                <fetch aggregate='true'>
                    <entity name='account'>
                        <attribute name='name' groupby='true' alias='name' />
                        <attribute name='accountid' aggregate='count' alias='count' />
                        <order alias='name' />
                    </entity>
                </fetch>");
            var aggregate = AssertNode<StreamAggregateNode>(tryCatch1.CatchSource);
            var scalarFetch = AssertNode<FetchXmlScan>(aggregate.Source);
            AssertFetchXml(scalarFetch, @"
                <fetch>
                    <entity name='account'>
                        <attribute name='name' />
                        <order attribute='name' />
                    </entity>
                </fetch>");
        }

        [TestMethod]
        public void SimpleAlias()
        {
            var planBuilder = new ExecutionPlanBuilder(new SessionContext(_localDataSources, this), this);

            var query = "SELECT accountid, name AS test FROM account";

            var plans = planBuilder.Build(query, null, out _);

            Assert.AreEqual(1, plans.Length);

            var select = AssertNode<SelectNode>(plans[0]);
            var fetch = AssertNode<FetchXmlScan>(select.Source);
            AssertFetchXml(fetch, @"
                <fetch>
                    <entity name='account'>
                        <attribute name='accountid' />
                        <attribute name='name' alias='test' />
                    </entity>
                </fetch>");
        }

        [TestMethod]
        public void SimpleHaving()
        {
            var planBuilder = new ExecutionPlanBuilder(new SessionContext(_localDataSources, this), this);

            var query = @"
                SELECT
                    name,
                    count(*)
                FROM
                    account
                GROUP BY name
                HAVING
                    count(*) > 1";

            var plans = planBuilder.Build(query, null, out _);

            Assert.AreEqual(1, plans.Length);

            var select = AssertNode<SelectNode>(plans[0]);
            Assert.AreEqual("account.name", select.ColumnSet[0].SourceColumn);
            Assert.AreEqual("count", select.ColumnSet[1].SourceColumn);
            var filter = AssertNode<FilterNode>(select.Source);
            Assert.IsInstanceOfType(filter.Filter, typeof(BooleanComparisonExpression));
            var gt = (BooleanComparisonExpression)filter.Filter;
            Assert.IsInstanceOfType(gt.FirstExpression, typeof(ColumnReferenceExpression));
            var col = (ColumnReferenceExpression)gt.FirstExpression;
            Assert.AreEqual("count", col.MultiPartIdentifier.Identifiers.Single().Value);
            Assert.AreEqual(BooleanComparisonType.GreaterThan, gt.ComparisonType);
            Assert.IsInstanceOfType(gt.SecondExpression, typeof(IntegerLiteral));
            var val = (IntegerLiteral)gt.SecondExpression;
            Assert.AreEqual("1", val.Value);
            var tryCatch1 = AssertNode<TryCatchNode>(filter.Source);
            var tryCatch2 = AssertNode<TryCatchNode>(tryCatch1.TrySource);
            var aggregateFetch = AssertNode<FetchXmlScan>(tryCatch2.TrySource);
            AssertFetchXml(aggregateFetch, @"
                <fetch aggregate='true'>
                    <entity name='account'>
                        <attribute name='name' groupby='true' alias='name' />
                        <attribute name='accountid' aggregate='count' alias='count' />
                        <order alias='name' />
                    </entity>
                </fetch>");
            var partitionAggregate = AssertNode<PartitionedAggregateNode>(tryCatch2.CatchSource);
            var partitionFetch = AssertNode<FetchXmlScan>(partitionAggregate.Source);
            AssertFetchXml(partitionFetch, @"
                <fetch aggregate='true'>
                    <entity name='account'>
                        <attribute name='name' groupby='true' alias='name' />
                        <attribute name='accountid' aggregate='count' alias='count' />
                        <order alias='name' />
                    </entity>
                </fetch>");
            var aggregate = AssertNode<StreamAggregateNode>(tryCatch1.CatchSource);
            Assert.AreEqual("account.name", aggregate.GroupBy[0].ToSql());
            Assert.AreEqual("count", aggregate.Aggregates.Single().Key);
            var scalarFetch = AssertNode<FetchXmlScan>(aggregate.Source);
            AssertFetchXml(scalarFetch, @"
                <fetch>
                    <entity name='account'>
                        <attribute name='name' />
                        <order attribute='name' />
                    </entity>
                </fetch>");
        }

        [TestMethod]
        public void GroupByDatePart()
        {
            var planBuilder = new ExecutionPlanBuilder(new SessionContext(_localDataSources, this), this);

            var query = @"
                SELECT
                    DATEPART(month, createdon),
                    count(*)
                FROM
                    account
                GROUP BY DATEPART(month, createdon)";

            var plans = planBuilder.Build(query, null, out _);

            Assert.AreEqual(1, plans.Length);

            var select = AssertNode<SelectNode>(plans[0]);
            Assert.AreEqual("createdon_month", select.ColumnSet[0].SourceColumn);
            Assert.AreEqual("count", select.ColumnSet[1].SourceColumn);
            var tryCatch1 = AssertNode<TryCatchNode>(select.Source);
            var tryCatch2 = AssertNode<TryCatchNode>(tryCatch1.TrySource);
            var aggregateFetch = AssertNode<FetchXmlScan>(tryCatch2.TrySource);
            AssertFetchXml(aggregateFetch, @"
                <fetch aggregate='true'>
                    <entity name='account'>
                        <attribute name='createdon' groupby='true' alias='createdon_month' dategrouping='month' usertimezone='true' />
                        <attribute name='accountid' aggregate='count' alias='count' />
                        <order alias='createdon_month' />
                    </entity>
                </fetch>");
            var partitionAggregate = AssertNode<PartitionedAggregateNode>(tryCatch2.CatchSource);
            Assert.AreEqual("createdon_month", partitionAggregate.GroupBy[0].ToSql());
            Assert.AreEqual("count", partitionAggregate.Aggregates.Single().Key);
            var partitionFetch = AssertNode<FetchXmlScan>(partitionAggregate.Source);
            AssertFetchXml(partitionFetch, @"
                <fetch aggregate='true'>
                    <entity name='account'>
                        <attribute name='createdon' groupby='true' alias='createdon_month' dategrouping='month' usertimezone='true' />
                        <attribute name='accountid' aggregate='count' alias='count' />
                        <order alias='createdon_month' />
                    </entity>
                </fetch>");
            var aggregate = AssertNode<HashMatchAggregateNode>(tryCatch1.CatchSource);
            Assert.AreEqual("createdon_month", aggregate.GroupBy[0].ToSql());
            Assert.AreEqual("count", aggregate.Aggregates.Single().Key);
            var computeScalar = AssertNode<ComputeScalarNode>(aggregate.Source);
            Assert.AreEqual(1, computeScalar.Columns.Count);
            Assert.AreEqual("DATEPART(month, createdon)", computeScalar.Columns["createdon_month"].ToSql());
            var scalarFetch = AssertNode<FetchXmlScan>(computeScalar.Source);
            AssertFetchXml(scalarFetch, @"
                <fetch>
                    <entity name='account'>
                        <attribute name='createdon' />
                    </entity>
                </fetch>");
        }

        [TestMethod]
        public void GroupByDatePartUsingYearMonthDayFunctions()
        {
            var planBuilder = new ExecutionPlanBuilder(new SessionContext(_localDataSources, this), this);

            var query = @"
                SELECT
                    YEAR(createdon),
                    MONTH(createdon),
                    DAY(createdon),
                    count(*)
                FROM
                    account
                GROUP BY
                    YEAR(createdOn),
                    MONTH(createdOn),
                    DAY(createdOn)";

            var plans = planBuilder.Build(query, null, out _);

            Assert.AreEqual(1, plans.Length);

            var select = AssertNode<SelectNode>(plans[0]);
            Assert.AreEqual("createdon_year", select.ColumnSet[0].SourceColumn);
            Assert.AreEqual("createdon_month", select.ColumnSet[1].SourceColumn);
            Assert.AreEqual("createdon_day", select.ColumnSet[2].SourceColumn);
            Assert.AreEqual("count", select.ColumnSet[3].SourceColumn);
            var tryCatch1 = AssertNode<TryCatchNode>(select.Source);
            var tryCatch2 = AssertNode<TryCatchNode>(tryCatch1.TrySource);
            var aggregateFetch = AssertNode<FetchXmlScan>(tryCatch2.TrySource);
            AssertFetchXml(aggregateFetch, @"
                <fetch aggregate='true'>
                    <entity name='account'>
                        <attribute name='createdon' groupby='true' alias='createdon_year' dategrouping='year' usertimezone='true' />
                        <attribute name='createdon' groupby='true' alias='createdon_month' dategrouping='month' usertimezone='true' />
                        <attribute name='createdon' groupby='true' alias='createdon_day' dategrouping='day' usertimezone='true' />
                        <attribute name='accountid' aggregate='count' alias='count' />
                        <order alias='createdon_year' />
                        <order alias='createdon_month' />
                        <order alias='createdon_day' />
                    </entity>
                </fetch>");
            var partitionAggregate = AssertNode<PartitionedAggregateNode>(tryCatch2.CatchSource);
            Assert.AreEqual("createdon_year", partitionAggregate.GroupBy[0].ToSql());
            Assert.AreEqual("createdon_month", partitionAggregate.GroupBy[1].ToSql());
            Assert.AreEqual("createdon_day", partitionAggregate.GroupBy[2].ToSql());
            Assert.AreEqual("count", partitionAggregate.Aggregates.Single().Key);
            var partitionFetch = AssertNode<FetchXmlScan>(partitionAggregate.Source);
            AssertFetchXml(partitionFetch, @"
                <fetch aggregate='true'>
                    <entity name='account'>
                        <attribute name='createdon' groupby='true' alias='createdon_year' dategrouping='year' usertimezone='true' />
                        <attribute name='createdon' groupby='true' alias='createdon_month' dategrouping='month' usertimezone='true' />
                        <attribute name='createdon' groupby='true' alias='createdon_day' dategrouping='day' usertimezone='true' />
                        <attribute name='accountid' aggregate='count' alias='count' />
                        <order alias='createdon_year' />
                        <order alias='createdon_month' />
                        <order alias='createdon_day' />
                    </entity>
                </fetch>");
            var aggregate = AssertNode<HashMatchAggregateNode>(tryCatch1.CatchSource);
            Assert.AreEqual("createdon_year", aggregate.GroupBy[0].ToSql());
            Assert.AreEqual("createdon_month", aggregate.GroupBy[1].ToSql());
            Assert.AreEqual("createdon_day", aggregate.GroupBy[2].ToSql());
            Assert.AreEqual("count", aggregate.Aggregates.Single().Key);
            var computeScalar = AssertNode<ComputeScalarNode>(aggregate.Source);
            Assert.AreEqual(3, computeScalar.Columns.Count);
            Assert.AreEqual("YEAR(createdOn)", computeScalar.Columns["createdon_year"].ToSql());
            Assert.AreEqual("MONTH(createdOn)", computeScalar.Columns["createdon_month"].ToSql());
            Assert.AreEqual("DAY(createdOn)", computeScalar.Columns["createdon_day"].ToSql());
            var scalarFetch = AssertNode<FetchXmlScan>(computeScalar.Source);
            AssertFetchXml(scalarFetch, @"
                <fetch>
                    <entity name='account'>
                        <attribute name='createdon' />
                    </entity>
                </fetch>");
        }

        [TestMethod]
        public void PartialOrdering()
        {
            var planBuilder = new ExecutionPlanBuilder(new SessionContext(_localDataSources, this), this);

            var query = @"
                SELECT
                    name,
                    firstname
                FROM
                    account
                    INNER JOIN contact ON account.accountid = contact.parentcustomerid
                ORDER BY
                    firstname,
                    name,
                    accountid";

            var plans = planBuilder.Build(query, null, out _);

            Assert.AreEqual(1, plans.Length);

            var select = AssertNode<SelectNode>(plans[0]);
            var order = AssertNode<SortNode>(select.Source);
            var fetch = AssertNode<FetchXmlScan>(order.Source);
            AssertFetchXml(fetch, @"
                <fetch>
                    <entity name='contact'>
                        <attribute name='firstname' />
                        <link-entity name='account' alias='account' from='accountid' to='parentcustomerid' link-type='inner'>
                            <attribute name='name' />
                            <attribute name='accountid' />
                        </link-entity>
                        <order attribute='firstname' />
                    </entity>
                </fetch>");
        }

        [TestMethod]
        public void OrderByEntityName()
        {
            using (_localDataSource.SetOrderByEntityName(true))
            {
                var planBuilder = new ExecutionPlanBuilder(new SessionContext(_localDataSources, this), this);

                var query = @"
                SELECT TOP 1000
                    name,
                    firstname
                FROM
                    account
                    INNER JOIN contact ON account.accountid = contact.parentcustomerid
                ORDER BY
                    name,
                    firstname,
                    accountid";

                var plans = planBuilder.Build(query, null, out _);

                Assert.AreEqual(1, plans.Length);

                var select = AssertNode<SelectNode>(plans[0]);
                var fetch = AssertNode<FetchXmlScan>(select.Source);
                AssertFetchXml(fetch, @"
                <fetch top='1000'>
                    <entity name='contact'>
                        <attribute name='firstname' />
                        <link-entity name='account' alias='account' from='accountid' to='parentcustomerid' link-type='inner'>
                            <attribute name='name' />
                        </link-entity>
                        <order attribute='name' entityname='account' />
                        <order attribute='firstname' />
                        <order attribute='accountid' entityname='account' />
                    </entity>
                </fetch>");
            }
        }

        [TestMethod]
        public void PartialOrderingAvoidingLegacyPagingWithTop()
        {
            var planBuilder = new ExecutionPlanBuilder(new SessionContext(_localDataSources, this), this);

            var query = @"
                SELECT TOP 100
                    name,
                    firstname
                FROM
                    account
                    INNER JOIN contact ON account.accountid = contact.parentcustomerid
                ORDER BY
                    firstname,
                    name,
                    accountid";

            var plans = planBuilder.Build(query, null, out _);

            Assert.AreEqual(1, plans.Length);

            var select = AssertNode<SelectNode>(plans[0]);
            var fetch = AssertNode<FetchXmlScan>(select.Source);
            AssertFetchXml(fetch, @"
                <fetch top='100'>
                    <entity name='contact'>
                        <attribute name='firstname' />
                        <link-entity name='account' alias='account' from='accountid' to='parentcustomerid' link-type='inner'>
                            <attribute name='name' />
                            <order attribute='name' />
                            <order attribute='accountid' />
                        </link-entity>
                        <order attribute='firstname' />
                    </entity>
                </fetch>");
        }

        [TestMethod]
        public void PartialWhere()
        {
            var planBuilder = new ExecutionPlanBuilder(new SessionContext(_localDataSources, this), this);

            var query = @"
                SELECT
                    accountid,
                    name
                FROM
                    account
                WHERE
                    name = 'Data8'
                    and (turnover + employees) = 100";

            var plans = planBuilder.Build(query, null, out _);

            Assert.AreEqual(1, plans.Length);

            var select = AssertNode<SelectNode>(plans[0]);
            var filter = AssertNode<FilterNode>(select.Source);
            var fetch = AssertNode<FetchXmlScan>(filter.Source);
            AssertFetchXml(fetch, @"
                <fetch>
                    <entity name='account'>
                        <attribute name='accountid' />
                        <attribute name='name' />
                        <attribute name='turnover' />
                        <attribute name='employees' />
                        <filter>
                            <condition attribute='name' operator='eq' value='Data8' />
                        </filter>
                    </entity>
                </fetch>");
        }

        [TestMethod]
        public void ComputeScalarSelect()
        {
            var planBuilder = new ExecutionPlanBuilder(new SessionContext(_localDataSources, this), this);

            var query = @"
                SELECT firstname + ' ' + lastname AS fullname FROM contact WHERE firstname = 'Mark'";

            var plans = planBuilder.Build(query, null, out _);

            Assert.AreEqual(1, plans.Length);

            var select = AssertNode<SelectNode>(plans[0]);
            var computeScalar = AssertNode<ComputeScalarNode>(select.Source);
            Assert.AreEqual(1, computeScalar.Columns.Count);
            Assert.AreEqual("contact.firstname + ' ' + contact.lastname", computeScalar.Columns["Expr1"].ToNormalizedSql());
            var fetch = AssertNode<FetchXmlScan>(computeScalar.Source);
            AssertFetchXml(fetch, @"
                <fetch>
                    <entity name='contact'>
                        <attribute name='firstname' />
                        <attribute name='lastname' />
                        <filter>
                            <condition attribute='firstname' operator='eq' value='Mark' />
                        </filter>
                    </entity>
                </fetch>");
        }

        [TestMethod]
        public void ComputeScalarFilter()
        {
            var planBuilder = new ExecutionPlanBuilder(new SessionContext(_localDataSources, this), this);

            var query = @"
                SELECT contactid FROM contact WHERE firstname + ' ' + lastname = 'Mark Carrington'";

            var plans = planBuilder.Build(query, null, out _);

            Assert.AreEqual(1, plans.Length);

            var select = AssertNode<SelectNode>(plans[0]);
            var filter = AssertNode<FilterNode>(select.Source);
            Assert.AreEqual("firstname + ' ' + lastname = 'Mark Carrington'", filter.Filter.ToSql());
            var fetch = AssertNode<FetchXmlScan>(filter.Source);
            AssertFetchXml(fetch, @"
                <fetch>
                    <entity name='contact'>
                        <attribute name='contactid' />
                        <attribute name='firstname' />
                        <attribute name='lastname' />
                    </entity>
                </fetch>");
        }

        [TestMethod]
        public void SelectSubqueryWithMergeJoin()
        {
            var planBuilder = new ExecutionPlanBuilder(new SessionContext(_localDataSources, this), this);

            var query = @"
                SELECT firstname + ' ' + lastname AS fullname, 'Account: ' + (SELECT name FROM account WHERE accountid = parentcustomerid) AS accountname FROM contact WHERE firstname = 'Mark'";

            var plans = planBuilder.Build(query, null, out _);

            Assert.AreEqual(1, plans.Length);

            var select = AssertNode<SelectNode>(plans[0]);
            var computeScalar = AssertNode<ComputeScalarNode>(select.Source);
            Assert.AreEqual(2, computeScalar.Columns.Count);
            Assert.AreEqual("contact.firstname + ' ' + contact.lastname", computeScalar.Columns[select.ColumnSet[0].SourceColumn].ToNormalizedSql());
            Assert.AreEqual("'Account: ' + Expr3.name", computeScalar.Columns[select.ColumnSet[1].SourceColumn].ToNormalizedSql());
            var fetch = AssertNode<FetchXmlScan>(computeScalar.Source);
            AssertFetchXml(fetch, @"
                <fetch>
                    <entity name='contact'>
                        <attribute name='firstname' />
                        <attribute name='lastname' />
                        <link-entity name='account' alias='Expr3' from='accountid' to='parentcustomerid' link-type='outer'>
                            <attribute name='name' />
                        </link-entity>
                        <filter>
                            <condition attribute='firstname' operator='eq' value='Mark' />
                        </filter>
                    </entity>
                </fetch>");
        }

        [TestMethod]
        public void SelectSubqueryWithNestedLoop()
        {
            var planBuilder = new ExecutionPlanBuilder(new SessionContext(_localDataSources, this), this);

            var query = @"
                SELECT firstname + ' ' + lastname AS fullname, 'Account: ' + (SELECT name FROM account WHERE createdon = contact.createdon) AS accountname FROM contact WHERE firstname = 'Mark'";

            var plans = planBuilder.Build(query, null, out _);

            Assert.AreEqual(1, plans.Length);

            var select = AssertNode<SelectNode>(plans[0]);
            var computeScalar = AssertNode<ComputeScalarNode>(select.Source);
            Assert.AreEqual(2, computeScalar.Columns.Count);
            Assert.AreEqual("contact.firstname + ' ' + contact.lastname", computeScalar.Columns[select.ColumnSet[0].SourceColumn].ToNormalizedSql());
            Assert.AreEqual("'Account: ' + Expr3", computeScalar.Columns[select.ColumnSet[1].SourceColumn].ToNormalizedSql());
            var nestedLoop = AssertNode<NestedLoopNode>(computeScalar.Source);
            Assert.AreEqual("@Expr2", nestedLoop.OuterReferences["contact.createdon"]);
            var fetch = AssertNode<FetchXmlScan>(nestedLoop.LeftSource);
            AssertFetchXml(fetch, @"
                <fetch>
                    <entity name='contact'>
                        <attribute name='firstname' />
                        <attribute name='lastname' />
                        <attribute name='createdon' />
                        <filter>
                            <condition attribute='firstname' operator='eq' value='Mark' />
                        </filter>
                    </entity>
                </fetch>");
            var subAssert = AssertNode<AssertNode>(nestedLoop.RightSource);
            var subAggregate = AssertNode<StreamAggregateNode>(subAssert.Source);
            var subTop = AssertNode<TopNode>(subAggregate.Source);
            var subIndexSpool = AssertNode<IndexSpoolNode>(subTop.Source);
            Assert.AreEqual("account.createdon", subIndexSpool.KeyColumn);
            Assert.AreEqual("@Expr2", subIndexSpool.SeekValue);
            var subAggregateFetch = AssertNode<FetchXmlScan>(subIndexSpool.Source);
            AssertFetchXml(subAggregateFetch, @"
                <fetch>
                    <entity name='account'>
                        <attribute name='name' />
                        <attribute name='createdon' />
                        <filter>
                            <condition attribute='createdon' operator='not-null' />
                        </filter>
                    </entity>
                </fetch>");
        }

        [TestMethod]
        public void SelectSubqueryWithChildRecordUsesNestedLoop()
        {
            var planBuilder = new ExecutionPlanBuilder(new SessionContext(_localDataSources, this), this);

            var query = @"
                SELECT name, (SELECT TOP 1 fullname FROM contact WHERE parentcustomerid = account.accountid) FROM account WHERE name = 'Data8'";

            var plans = planBuilder.Build(query, null, out _);

            Assert.AreEqual(1, plans.Length);

            var select = AssertNode<SelectNode>(plans[0]);
            var nestedLoop = AssertNode<NestedLoopNode>(select.Source);
            Assert.AreEqual("@Expr1", nestedLoop.OuterReferences["account.accountid"]);
            var fetch = AssertNode<FetchXmlScan>(nestedLoop.LeftSource);
            AssertFetchXml(fetch, @"
                <fetch>
                    <entity name='account'>
                        <attribute name='name' />
                        <attribute name='accountid' />
                        <filter>
                            <condition attribute='name' operator='eq' value='Data8' />
                        </filter>
                    </entity>
                </fetch>");
            var subTop = AssertNode<TopNode>(nestedLoop.RightSource);
            var subIndexSpool = AssertNode<IndexSpoolNode>(subTop.Source);
            Assert.AreEqual("contact.parentcustomerid", subIndexSpool.KeyColumn);
            Assert.AreEqual("@Expr1", subIndexSpool.SeekValue);
            var subAggregateFetch = AssertNode<FetchXmlScan>(subIndexSpool.Source);
            AssertFetchXml(subAggregateFetch, @"
                <fetch>
                    <entity name='contact'>
                        <attribute name='fullname' />
                        <attribute name='parentcustomerid' />
                        <filter>
                            <condition attribute='parentcustomerid' operator='not-null' />
                        </filter>
                    </entity>
                </fetch>");
        }

        [TestMethod]
        public void SelectSubqueryWithSmallNestedLoop()
        {
            var planBuilder = new ExecutionPlanBuilder(new SessionContext(_localDataSources, this), this);

            var query = @"
                SELECT TOP 10 firstname + ' ' + lastname AS fullname, 'Account: ' + (SELECT name FROM account WHERE createdon = contact.createdon) AS accountname FROM contact WHERE firstname = 'Mark'";

            var plans = planBuilder.Build(query, null, out _);

            Assert.AreEqual(1, plans.Length);

            var select = AssertNode<SelectNode>(plans[0]);
            var computeScalar = AssertNode<ComputeScalarNode>(select.Source);
            Assert.AreEqual(2, computeScalar.Columns.Count);
            Assert.AreEqual("contact.firstname + ' ' + contact.lastname", computeScalar.Columns[select.ColumnSet[0].SourceColumn].ToNormalizedSql());
            Assert.AreEqual("'Account: ' + Expr3", computeScalar.Columns[select.ColumnSet[1].SourceColumn].ToNormalizedSql());
            var nestedLoop = AssertNode<NestedLoopNode>(computeScalar.Source);
            Assert.AreEqual("@Expr2", nestedLoop.OuterReferences["contact.createdon"]);
            var fetch = AssertNode<FetchXmlScan>(nestedLoop.LeftSource);
            AssertFetchXml(fetch, @"
                <fetch top='10'>
                    <entity name='contact'>
                        <attribute name='firstname' />
                        <attribute name='lastname' />
                        <attribute name='createdon' />
                        <filter>
                            <condition attribute='firstname' operator='eq' value='Mark' />
                        </filter>
                    </entity>
                </fetch>");
            var subAssert = AssertNode<AssertNode>(nestedLoop.RightSource);
            var subAggregate = AssertNode<StreamAggregateNode>(subAssert.Source);
            var subAggregateFetch = AssertNode<FetchXmlScan>(subAggregate.Source);
            AssertFetchXml(subAggregateFetch, @"
                <fetch xmlns:generator='MarkMpn.SQL4CDS' top='2'>
                    <entity name='account'>
                        <attribute name='name' />
                        <filter>
                            <condition attribute='createdon' operator='eq' value='@Expr2' generator:IsVariable='true' />
                        </filter>
                    </entity>
                </fetch>");
        }

        [TestMethod]
        public void SelectSubqueryWithNonCorrelatedNestedLoop()
        {
            var planBuilder = new ExecutionPlanBuilder(new SessionContext(_localDataSources, this), this);

            var query = @"
                SELECT firstname + ' ' + lastname AS fullname, 'Account: ' + (SELECT TOP 1 name FROM account) AS accountname FROM contact WHERE firstname = 'Mark'";

            var plans = planBuilder.Build(query, null, out _);

            Assert.AreEqual(1, plans.Length);

            var select = AssertNode<SelectNode>(plans[0]);
            var computeScalar = AssertNode<ComputeScalarNode>(select.Source);
            Assert.AreEqual(2, computeScalar.Columns.Count);
            Assert.AreEqual("contact.firstname + ' ' + contact.lastname", computeScalar.Columns[select.ColumnSet[0].SourceColumn].ToNormalizedSql());
            Assert.AreEqual("'Account: ' + Expr2", computeScalar.Columns[select.ColumnSet[1].SourceColumn].ToNormalizedSql());
            var nestedLoop = AssertNode<NestedLoopNode>(computeScalar.Source);
            Assert.AreEqual(QualifiedJoinType.LeftOuter, nestedLoop.JoinType);
            Assert.IsTrue(nestedLoop.SemiJoin);
            Assert.AreEqual("account.name", nestedLoop.DefinedValues["Expr2"]);
            var fetch = AssertNode<FetchXmlScan>(nestedLoop.LeftSource);
            AssertFetchXml(fetch, @"
                <fetch>
                    <entity name='contact'>
                        <attribute name='firstname' />
                        <attribute name='lastname' />
                        <filter>
                            <condition attribute='firstname' operator='eq' value='Mark' />
                        </filter>
                    </entity>
                </fetch>");
            var subSpool = AssertNode<TableSpoolNode>(nestedLoop.RightSource);
            var subFetch = AssertNode<FetchXmlScan>(subSpool.Source);
            AssertFetchXml(subFetch, @"
                <fetch top='1'>
                    <entity name='account'>
                        <attribute name='name' />
                    </entity>
                </fetch>");
        }

        [TestMethod]
        public void SelectSubqueryWithCorrelatedSpooledNestedLoop()
        {
            var planBuilder = new ExecutionPlanBuilder(new SessionContext(_localDataSources, this), this);

            var query = @"
                SELECT firstname + ' ' + lastname AS fullname, 'Account: ' + (SELECT name FROM account WHERE createdon = contact.createdon) AS accountname FROM contact WHERE firstname = 'Mark'";

            var plans = planBuilder.Build(query, null, out _);

            Assert.AreEqual(1, plans.Length);

            var select = AssertNode<SelectNode>(plans[0]);
            var computeScalar = AssertNode<ComputeScalarNode>(select.Source);
            Assert.AreEqual(2, computeScalar.Columns.Count);
            Assert.AreEqual("contact.firstname + ' ' + contact.lastname", computeScalar.Columns[select.ColumnSet[0].SourceColumn].ToNormalizedSql());
            Assert.AreEqual("'Account: ' + Expr3", computeScalar.Columns[select.ColumnSet[1].SourceColumn].ToNormalizedSql());
            var nestedLoop = AssertNode<NestedLoopNode>(computeScalar.Source);
            Assert.AreEqual(QualifiedJoinType.LeftOuter, nestedLoop.JoinType);
            Assert.IsTrue(nestedLoop.SemiJoin);
            var fetch = AssertNode<FetchXmlScan>(nestedLoop.LeftSource);
            AssertFetchXml(fetch, @"
                <fetch>
                    <entity name='contact'>
                        <attribute name='firstname' />
                        <attribute name='lastname' />
                        <attribute name='createdon' />
                        <filter>
                            <condition attribute='firstname' operator='eq' value='Mark' />
                        </filter>
                    </entity>
                </fetch>");
            var subAssert = AssertNode<AssertNode>(nestedLoop.RightSource);
            var subAggregate = AssertNode<StreamAggregateNode>(subAssert.Source);
            var subTop = AssertNode<TopNode>(subAggregate.Source);
            var subIndexSpool = AssertNode<IndexSpoolNode>(subTop.Source);
            Assert.AreEqual("account.createdon", subIndexSpool.KeyColumn);
            Assert.AreEqual("@Expr2", subIndexSpool.SeekValue);
            var subFetch = AssertNode<FetchXmlScan>(subIndexSpool.Source);
            AssertFetchXml(subFetch, @"
                <fetch>
                    <entity name='account'>
                        <attribute name='name' />
                        <attribute name='createdon' />
                        <filter>
                            <condition attribute='createdon' operator='not-null' />
                        </filter>
                    </entity>
                </fetch>");
        }

        [TestMethod]
        public void SelectSubqueryWithPartiallyCorrelatedSpooledNestedLoop()
        {
            var planBuilder = new ExecutionPlanBuilder(new SessionContext(_localDataSources, this), this);

            var query = @"
                SELECT firstname + ' ' + lastname AS fullname, 'Account: ' + (SELECT name FROM account WHERE createdon = contact.createdon AND employees > 10) AS accountname FROM contact WHERE firstname = 'Mark'";

            var plans = planBuilder.Build(query, null, out _);

            Assert.AreEqual(1, plans.Length);

            var select = AssertNode<SelectNode>(plans[0]);
            var computeScalar = AssertNode<ComputeScalarNode>(select.Source);
            Assert.AreEqual(2, computeScalar.Columns.Count);
            Assert.AreEqual("contact.firstname + ' ' + contact.lastname", computeScalar.Columns[select.ColumnSet[0].SourceColumn].ToNormalizedSql());
            Assert.AreEqual("'Account: ' + Expr3", computeScalar.Columns[select.ColumnSet[1].SourceColumn].ToNormalizedSql());
            var nestedLoop = AssertNode<NestedLoopNode>(computeScalar.Source);
            Assert.AreEqual(QualifiedJoinType.LeftOuter, nestedLoop.JoinType);
            Assert.IsTrue(nestedLoop.SemiJoin);
            var fetch = AssertNode<FetchXmlScan>(nestedLoop.LeftSource);
            AssertFetchXml(fetch, @"
                <fetch>
                    <entity name='contact'>
                        <attribute name='firstname' />
                        <attribute name='lastname' />
                        <attribute name='createdon' />
                        <filter>
                            <condition attribute='firstname' operator='eq' value='Mark' />
                        </filter>
                    </entity>
                </fetch>");
            var subAssert = AssertNode<AssertNode>(nestedLoop.RightSource);
            var subAggregate = AssertNode<StreamAggregateNode>(subAssert.Source);
            var subTop = AssertNode<TopNode>(subAggregate.Source);
            var subIndexSpool = AssertNode<IndexSpoolNode>(subTop.Source);
            Assert.AreEqual("account.createdon", subIndexSpool.KeyColumn);
            Assert.AreEqual("@Expr2", subIndexSpool.SeekValue);
            var subFetch = AssertNode<FetchXmlScan>(subIndexSpool.Source);
            AssertFetchXml(subFetch, @"
                <fetch>
                    <entity name='account'>
                        <attribute name='name' />
                        <attribute name='createdon' />
                        <filter>
                            <condition attribute='employees' operator='gt' value='10' />
                            <condition attribute='createdon' operator='not-null' />
                        </filter>
                    </entity>
                </fetch>");
        }

        [TestMethod]
        public void SelectSubqueryUsingOuterReferenceInSelectClause()
        {
            var tableSize = new StubTableSizeCache();
            var planBuilder = new ExecutionPlanBuilder(new SessionContext(_localDataSources, this), this);

            var query = @"
                SELECT firstname + ' ' + lastname AS fullname, 'Account: ' + (SELECT firstname + ' ' + name FROM account WHERE accountid = parentcustomerid) AS accountname FROM contact WHERE firstname = 'Mark'";

            var plans = planBuilder.Build(query, null, out _);

            Assert.AreEqual(1, plans.Length);

            var select = AssertNode<SelectNode>(plans[0]);
            var computeScalar = AssertNode<ComputeScalarNode>(select.Source);
            Assert.AreEqual(2, computeScalar.Columns.Count);
            Assert.AreEqual("contact.firstname + ' ' + contact.lastname", computeScalar.Columns[select.ColumnSet[0].SourceColumn].ToNormalizedSql());
            Assert.AreEqual("'Account: ' + Expr5", computeScalar.Columns[select.ColumnSet[1].SourceColumn].ToNormalizedSql());
            var nestedLoop = AssertNode<NestedLoopNode>(computeScalar.Source);
            Assert.AreEqual("@Expr2", nestedLoop.OuterReferences["contact.parentcustomerid"]);
            Assert.AreEqual("@Expr3", nestedLoop.OuterReferences["contact.firstname"]);
            var fetch = AssertNode<FetchXmlScan>(nestedLoop.LeftSource);
            AssertFetchXml(fetch, @"
                <fetch>
                    <entity name='contact'>
                        <attribute name='firstname' />
                        <attribute name='lastname' />
                        <attribute name='parentcustomerid' />
                        <filter>
                            <condition attribute='firstname' operator='eq' value='Mark' />
                        </filter>
                    </entity>
                </fetch>");
            var subAssert = AssertNode<AssertNode>(nestedLoop.RightSource);
            var subAggregate = AssertNode<StreamAggregateNode>(subAssert.Source);
            var subTop = AssertNode<TopNode>(subAggregate.Source);
            var subCompute = AssertNode<ComputeScalarNode>(subTop.Source);
            var subIndexSpool = AssertNode<IndexSpoolNode>(subCompute.Source);
            Assert.AreEqual("account.accountid", subIndexSpool.KeyColumn);
            Assert.AreEqual("@Expr2", subIndexSpool.SeekValue);
            var subAggregateFetch = AssertNode<FetchXmlScan>(subIndexSpool.Source);
            AssertFetchXml(subAggregateFetch, @"
                <fetch>
                    <entity name='account'>
                        <attribute name='name' />
                        <attribute name='accountid' />
                    </entity>
                </fetch>");
        }

        [TestMethod]
        public void SelectSubqueryUsingOuterReferenceInOrderByClause()
        {
            var planBuilder = new ExecutionPlanBuilder(new SessionContext(_localDataSources, this), this);

            var query = @"
                SELECT firstname FROM contact ORDER BY (SELECT TOP 1 name FROM account WHERE accountid = parentcustomerid ORDER BY firstname)";

            var plans = planBuilder.Build(query, null, out _);

            Assert.AreEqual(1, plans.Length);

            var select = AssertNode<SelectNode>(plans[0]);
            var sort = AssertNode<SortNode>(select.Source);
            var nestedLoop = AssertNode<NestedLoopNode>(sort.Source);
            Assert.AreEqual("@Expr1", nestedLoop.OuterReferences["contact.parentcustomerid"]);
            Assert.AreEqual("@Expr2", nestedLoop.OuterReferences["contact.firstname"]);
            var fetch = AssertNode<FetchXmlScan>(nestedLoop.LeftSource);
            AssertFetchXml(fetch, @"
                <fetch>
                    <entity name='contact'>
                        <attribute name='firstname' />
                        <attribute name='parentcustomerid' />
                    </entity>
                </fetch>");
            var subTop = AssertNode<TopNode>(nestedLoop.RightSource);
            var subSort = AssertNode<SortNode>(subTop.Source);
            var subIndexSpool = AssertNode<IndexSpoolNode>(subSort.Source);
            Assert.AreEqual("account.accountid", subIndexSpool.KeyColumn);
            Assert.AreEqual("@Expr1", subIndexSpool.SeekValue);
            var subAggregateFetch = AssertNode<FetchXmlScan>(subIndexSpool.Source);
            AssertFetchXml(subAggregateFetch, @"
                <fetch>
                    <entity name='account'>
                        <attribute name='name' />
                        <attribute name='accountid' />
                    </entity>
                </fetch>");
        }

        [TestMethod]
        public void WhereSubquery()
        {
            var planBuilder = new ExecutionPlanBuilder(new SessionContext(_localDataSources, this), this);

            var query = @"
                SELECT firstname + ' ' + lastname AS fullname FROM contact WHERE (SELECT name FROM account WHERE accountid = parentcustomerid) = 'Data8'";

            var plans = planBuilder.Build(query, null, out _);

            Assert.AreEqual(1, plans.Length);

            var select = AssertNode<SelectNode>(plans[0]);
            var computeScalar = AssertNode<ComputeScalarNode>(select.Source);
            Assert.AreEqual(1, computeScalar.Columns.Count);
            Assert.AreEqual("contact.firstname + ' ' + contact.lastname", computeScalar.Columns[select.ColumnSet[0].SourceColumn].ToNormalizedSql());
            var fetch = AssertNode<FetchXmlScan>(computeScalar.Source);
            AssertFetchXml(fetch, @"
                <fetch>
                    <entity name='contact'>
                        <attribute name='firstname' />
                        <attribute name='lastname' />
                        <link-entity name='account' alias='Expr2' from='accountid' to='parentcustomerid' link-type='inner'>
                            <filter>
                                <condition attribute='name' operator='eq' value='Data8' />
                            </filter>
                        </link-entity>
                    </entity>
                </fetch>");
        }

        [TestMethod]
        public void ComputeScalarDistinct()
        {
            var planBuilder = new ExecutionPlanBuilder(new SessionContext(_localDataSources, this), this);

            var query = @"
                SELECT DISTINCT TOP 10
                    name + '1'
                FROM
                    account";

            var plans = planBuilder.Build(query, null, out _);

            Assert.AreEqual(1, plans.Length);

            var select = AssertNode<SelectNode>(plans[0]);
            var top = AssertNode<TopNode>(select.Source);
            Assert.AreEqual("10", top.Top.ToSql());
            var distinct = AssertNode<DistinctNode>(top.Source);
            CollectionAssert.AreEqual(new[] { "Expr1" }, distinct.Columns);
            var computeScalar = AssertNode<ComputeScalarNode>(distinct.Source);
            var fetch = AssertNode<FetchXmlScan>(computeScalar.Source);
            AssertFetchXml(fetch, @"
                <fetch>
                    <entity name='account'>
                        <attribute name='name' />
                    </entity>
                </fetch>");
        }

        [TestMethod]
        public void Union()
        {
            var planBuilder = new ExecutionPlanBuilder(new SessionContext(_localDataSources, this), this);

            var query = @"
                SELECT name FROM account
                UNION
                SELECT fullname FROM contact";

            var plans = planBuilder.Build(query, null, out _);

            Assert.AreEqual(1, plans.Length);

            var select = AssertNode<SelectNode>(plans[0]);
            Assert.AreEqual(1, select.ColumnSet.Count);
            Assert.AreEqual("name", select.ColumnSet[0].OutputColumn);
            Assert.AreEqual("Expr1", select.ColumnSet[0].SourceColumn);
            var distinct = AssertNode<DistinctNode>(select.Source);
            Assert.AreEqual("Expr1", distinct.Columns.Single());
            var concat = AssertNode<ConcatenateNode>(distinct.Source);
            Assert.AreEqual(2, concat.Sources.Count);
            Assert.AreEqual("Expr1", concat.ColumnSet[0].OutputColumn);
            Assert.AreEqual("account.name", concat.ColumnSet[0].SourceColumns[0]);
            Assert.AreEqual("contact.fullname", concat.ColumnSet[0].SourceColumns[1]);
            var accountFetch = AssertNode<FetchXmlScan>(concat.Sources[0]);
            AssertFetchXml(accountFetch, @"
                <fetch distinct='true'>
                    <entity name='account'>
                        <attribute name='name' />
                        <order attribute='name' />
                    </entity>
                </fetch>");
            var contactFetch = AssertNode<FetchXmlScan>(concat.Sources[1]);
            AssertFetchXml(contactFetch, @"
                <fetch distinct='true'>
                    <entity name='contact'>
                        <attribute name='fullname' />
                        <order attribute='fullname' />
                    </entity>
                </fetch>");
        }

        [TestMethod]
        public void UnionMultiple()
        {
            var planBuilder = new ExecutionPlanBuilder(new SessionContext(_localDataSources, this), this);

            var query = @"
                SELECT name FROM account
                UNION
                SELECT fullname FROM contact
                UNION
                SELECT domainname FROM systemuser";

            var plans = planBuilder.Build(query, null, out _);

            Assert.AreEqual(1, plans.Length);

            var select = AssertNode<SelectNode>(plans[0]);
            Assert.AreEqual(1, select.ColumnSet.Count);
            Assert.AreEqual("name", select.ColumnSet[0].OutputColumn);
            Assert.AreEqual("Expr2", select.ColumnSet[0].SourceColumn);
            var distinct = AssertNode<DistinctNode>(select.Source);
            Assert.AreEqual("Expr2", distinct.Columns.Single());
            var concat = AssertNode<ConcatenateNode>(distinct.Source);
            Assert.AreEqual(3, concat.Sources.Count);
            Assert.AreEqual("Expr2", concat.ColumnSet[0].OutputColumn);
            Assert.AreEqual("account.name", concat.ColumnSet[0].SourceColumns[0]);
            Assert.AreEqual("contact.fullname", concat.ColumnSet[0].SourceColumns[1]);
            Assert.AreEqual("systemuser.domainname", concat.ColumnSet[0].SourceColumns[2]);
            var accountFetch = AssertNode<FetchXmlScan>(concat.Sources[0]);
            AssertFetchXml(accountFetch, @"
                <fetch distinct='true'>
                    <entity name='account'>
                        <attribute name='name' />
                        <order attribute='name' />
                    </entity>
                </fetch>");
            var contactFetch = AssertNode<FetchXmlScan>(concat.Sources[1]);
            AssertFetchXml(contactFetch, @"
                <fetch distinct='true'>
                    <entity name='contact'>
                        <attribute name='fullname' />
                        <order attribute='fullname' />
                    </entity>
                </fetch>");
            var systemuserFetch = AssertNode<FetchXmlScan>(concat.Sources[2]);
            AssertFetchXml(systemuserFetch, @"
                <fetch distinct='true'>
                    <entity name='systemuser'>
                        <attribute name='domainname' />
                        <order attribute='domainname' />
                    </entity>
                </fetch>");
        }

        [TestMethod]
        public void UnionSort()
        {
            var planBuilder = new ExecutionPlanBuilder(new SessionContext(_localDataSources, this), this);

            var query = @"
                SELECT name FROM account
                UNION
                SELECT fullname FROM contact
                ORDER BY name";

            var plans = planBuilder.Build(query, null, out _);

            Assert.AreEqual(1, plans.Length);

            var select = AssertNode<SelectNode>(plans[0]);
            Assert.AreEqual(1, select.ColumnSet.Count);
            Assert.AreEqual("name", select.ColumnSet[0].OutputColumn);
            Assert.AreEqual("Expr1", select.ColumnSet[0].SourceColumn);
            var sort = AssertNode<SortNode>(select.Source);
            Assert.AreEqual("Expr1", sort.Sorts.Single().ToSql());
            var distinct = AssertNode<DistinctNode>(sort.Source);
            Assert.AreEqual("Expr1", distinct.Columns.Single());
            var concat = AssertNode<ConcatenateNode>(distinct.Source);
            Assert.AreEqual(2, concat.Sources.Count);
            Assert.AreEqual("Expr1", concat.ColumnSet[0].OutputColumn);
            Assert.AreEqual("account.name", concat.ColumnSet[0].SourceColumns[0]);
            Assert.AreEqual("contact.fullname", concat.ColumnSet[0].SourceColumns[1]);
            var accountFetch = AssertNode<FetchXmlScan>(concat.Sources[0]);
            AssertFetchXml(accountFetch, @"
                <fetch distinct='true'>
                    <entity name='account'>
                        <attribute name='name' />
                        <order attribute='name' />
                    </entity>
                </fetch>");
            var contactFetch = AssertNode<FetchXmlScan>(concat.Sources[1]);
            AssertFetchXml(contactFetch, @"
                <fetch distinct='true'>
                    <entity name='contact'>
                        <attribute name='fullname' />
                        <order attribute='fullname' />
                    </entity>
                </fetch>");
        }

        [TestMethod]
        public void UnionSortOnAlias()
        {
            var planBuilder = new ExecutionPlanBuilder(new SessionContext(_localDataSources, this), this);

            var query = @"
                SELECT name AS n FROM account
                UNION
                SELECT fullname FROM contact
                ORDER BY n";

            var plans = planBuilder.Build(query, null, out _);

            Assert.AreEqual(1, plans.Length);

            var select = AssertNode<SelectNode>(plans[0]);
            Assert.AreEqual(1, select.ColumnSet.Count);
            Assert.AreEqual("n", select.ColumnSet[0].OutputColumn);
            Assert.AreEqual("Expr1", select.ColumnSet[0].SourceColumn);
            var sort = AssertNode<SortNode>(select.Source);
            Assert.AreEqual("Expr1", sort.Sorts.Single().ToSql());
            var distinct = AssertNode<DistinctNode>(sort.Source);
            Assert.AreEqual("Expr1", distinct.Columns.Single());
            var concat = AssertNode<ConcatenateNode>(distinct.Source);
            Assert.AreEqual(2, concat.Sources.Count);
            Assert.AreEqual("Expr1", concat.ColumnSet[0].OutputColumn);
            Assert.AreEqual("account.name", concat.ColumnSet[0].SourceColumns[0]);
            Assert.AreEqual("contact.fullname", concat.ColumnSet[0].SourceColumns[1]);
            var accountFetch = AssertNode<FetchXmlScan>(concat.Sources[0]);
            AssertFetchXml(accountFetch, @"
                <fetch distinct='true'>
                    <entity name='account'>
                        <attribute name='name' />
                        <order attribute='name' />
                    </entity>
                </fetch>");
            var contactFetch = AssertNode<FetchXmlScan>(concat.Sources[1]);
            AssertFetchXml(contactFetch, @"
                <fetch distinct='true'>
                    <entity name='contact'>
                        <attribute name='fullname' />
                        <order attribute='fullname' />
                    </entity>
                </fetch>");
        }

        [TestMethod]
        public void UnionSortOnAliasedColumnsOriginalName()
        {
            var planBuilder = new ExecutionPlanBuilder(new SessionContext(_localDataSources, this), this);

            var query = @"
                SELECT name AS n FROM account
                UNION
                SELECT fullname FROM contact
                ORDER BY name";

            var plans = planBuilder.Build(query, null, out _);

            Assert.AreEqual(1, plans.Length);

            var select = AssertNode<SelectNode>(plans[0]);
            Assert.AreEqual(1, select.ColumnSet.Count);
            Assert.AreEqual("n", select.ColumnSet[0].OutputColumn);
            Assert.AreEqual("Expr1", select.ColumnSet[0].SourceColumn);
            var sort = AssertNode<SortNode>(select.Source);
            Assert.AreEqual("Expr1", sort.Sorts.Single().ToSql());
            var distinct = AssertNode<DistinctNode>(sort.Source);
            Assert.AreEqual("Expr1", distinct.Columns.Single());
            var concat = AssertNode<ConcatenateNode>(distinct.Source);
            Assert.AreEqual(2, concat.Sources.Count);
            Assert.AreEqual("Expr1", concat.ColumnSet[0].OutputColumn);
            Assert.AreEqual("account.name", concat.ColumnSet[0].SourceColumns[0]);
            Assert.AreEqual("contact.fullname", concat.ColumnSet[0].SourceColumns[1]);
            var accountFetch = AssertNode<FetchXmlScan>(concat.Sources[0]);
            AssertFetchXml(accountFetch, @"
                <fetch distinct='true'>
                    <entity name='account'>
                        <attribute name='name' />
                        <order attribute='name' />
                    </entity>
                </fetch>");
            var contactFetch = AssertNode<FetchXmlScan>(concat.Sources[1]);
            AssertFetchXml(contactFetch, @"
                <fetch distinct='true'>
                    <entity name='contact'>
                        <attribute name='fullname' />
                        <order attribute='fullname' />
                    </entity>
                </fetch>");
        }

        [TestMethod]
        public void UnionAll()
        {
            var planBuilder = new ExecutionPlanBuilder(new SessionContext(_localDataSources, this), this);

            var query = @"
                SELECT name FROM account
                UNION ALL
                SELECT fullname FROM contact";

            var plans = planBuilder.Build(query, null, out _);

            Assert.AreEqual(1, plans.Length);

            var select = AssertNode<SelectNode>(plans[0]);
            Assert.AreEqual(1, select.ColumnSet.Count);
            Assert.AreEqual("name", select.ColumnSet[0].OutputColumn);
            Assert.AreEqual("Expr1", select.ColumnSet[0].SourceColumn);
            var concat = AssertNode<ConcatenateNode>(select.Source);
            Assert.AreEqual(2, concat.Sources.Count);
            Assert.AreEqual("Expr1", concat.ColumnSet[0].OutputColumn);
            Assert.AreEqual("account.name", concat.ColumnSet[0].SourceColumns[0]);
            Assert.AreEqual("contact.fullname", concat.ColumnSet[0].SourceColumns[1]);
            var accountFetch = AssertNode<FetchXmlScan>(concat.Sources[0]);
            AssertFetchXml(accountFetch, @"
                <fetch>
                    <entity name='account'>
                        <attribute name='name' />
                    </entity>
                </fetch>");
            var contactFetch = AssertNode<FetchXmlScan>(concat.Sources[1]);
            AssertFetchXml(contactFetch, @"
                <fetch>
                    <entity name='contact'>
                        <attribute name='fullname' />
                    </entity>
                </fetch>");
        }

        [TestMethod]
        public void SimpleInFilter()
        {
            var planBuilder = new ExecutionPlanBuilder(new SessionContext(_localDataSources, this), this);

            var query = @"
                SELECT
                    accountid,
                    name
                FROM
                    account
                WHERE
                    name in ('Data8', 'Mark Carrington')";

            var plans = planBuilder.Build(query, null, out _);

            Assert.AreEqual(1, plans.Length);

            var select = AssertNode<SelectNode>(plans[0]);
            var fetch = AssertNode<FetchXmlScan>(select.Source);
            AssertFetchXml(fetch, @"
                <fetch>
                    <entity name='account'>
                        <attribute name='accountid' />
                        <attribute name='name' />
                        <filter>
                            <condition attribute='name' operator='in'>
                                <value>Data8</value>
                                <value>Mark Carrington</value>
                            </condition>
                        </filter>
                    </entity>
                </fetch>");
        }

        [TestMethod]
        public void SubqueryInFilterUncorrelated()
        {
            var planBuilder = new ExecutionPlanBuilder(new SessionContext(_localDataSources, this), this);

            var query = @"
                SELECT
                    accountid,
                    name
                FROM
                    account
                WHERE
                    name in (SELECT firstname FROM contact)";

            var plans = planBuilder.Build(query, null, out _);

            Assert.AreEqual(1, plans.Length);

            var select = AssertNode<SelectNode>(plans[0]);
            var filter = AssertNode<FilterNode>(select.Source);
            var hashJoin = AssertNode<MergeJoinNode>(filter.Source);
            var fetch = AssertNode<FetchXmlScan>(hashJoin.LeftSource);
            AssertFetchXml(fetch, @"
                <fetch>
                    <entity name='account'>
                        <attribute name='accountid' />
                        <attribute name='name' />
                        <order attribute='name' />
                    </entity>
                </fetch>");
            var subFetch = AssertNode<FetchXmlScan>(hashJoin.RightSource);
            AssertFetchXml(subFetch, @"
                <fetch distinct='true'>
                    <entity name='contact'>
                        <attribute name='firstname' />
                        <order attribute='firstname' />
                    </entity>
                </fetch>");
        }

        [TestMethod]
        [ExpectedException(typeof(NotSupportedQueryFragmentException))]
        public void SubqueryInFilterMultipleColumnsError()
        {
            var planBuilder = new ExecutionPlanBuilder(new SessionContext(_localDataSources, this), this);

            var query = @"
                SELECT
                    accountid,
                    name
                FROM
                    account
                WHERE
                    name in (SELECT firstname, lastname FROM contact)";

            planBuilder.Build(query, null, out _);
        }

        [TestMethod]
        public void SubqueryInFilterUncorrelatedPrimaryKey()
        {
            var planBuilder = new ExecutionPlanBuilder(new SessionContext(_localDataSources, this), this);

            var query = @"
                SELECT
                    accountid,
                    name
                FROM
                    account
                WHERE
                    primarycontactid in (SELECT contactid FROM contact WHERE firstname = 'Mark')";

            var plans = planBuilder.Build(query, null, out _);

            Assert.AreEqual(1, plans.Length);

            var select = AssertNode<SelectNode>(plans[0]);
            var fetch = AssertNode<FetchXmlScan>(select.Source);
            AssertFetchXml(fetch, @"
                <fetch>
                    <entity name='account'>
                        <attribute name='accountid' />
                        <attribute name='name' />
                        <link-entity name='contact' alias='Expr1' from='contactid' to='primarycontactid' link-type='inner'>
                            <filter>
                                <condition attribute='firstname' operator='eq' value='Mark' />
                            </filter>
                        </link-entity>
                    </entity>
                </fetch>
            ");
        }

        [TestMethod]
        public void SubqueryInFilterCorrelated()
        {
            var planBuilder = new ExecutionPlanBuilder(new SessionContext(_localDataSources, this), this);

            var query = @"
                SELECT
                    accountid,
                    name
                FROM
                    account
                WHERE
                    name in (SELECT firstname FROM contact WHERE parentcustomerid = accountid)";

            var plans = planBuilder.Build(query, null, out _);

            Assert.AreEqual(1, plans.Length);

            var select = AssertNode<SelectNode>(plans[0]);
            var filter = AssertNode<FilterNode>(select.Source);
            Assert.AreEqual("Expr2 IS NOT NULL", filter.Filter.ToSql());
            var nestedLoop = AssertNode<NestedLoopNode>(filter.Source);
            Assert.AreEqual(QualifiedJoinType.LeftOuter, nestedLoop.JoinType);
            Assert.IsTrue(nestedLoop.SemiJoin);
            var fetch = AssertNode<FetchXmlScan>(nestedLoop.LeftSource);
            AssertFetchXml(fetch, @"
                <fetch>
                    <entity name='account'>
                        <attribute name='accountid' />
                        <attribute name='name' />
                    </entity>
                </fetch>");
            var subIndexSpool = AssertNode<IndexSpoolNode>(nestedLoop.RightSource);
            Assert.AreEqual("contact.parentcustomerid", subIndexSpool.KeyColumn);
            Assert.AreEqual("@Expr1", subIndexSpool.SeekValue);
            var subFetch = AssertNode<FetchXmlScan>(subIndexSpool.Source);
            AssertFetchXml(subFetch, @"
                <fetch>
                    <entity name='contact'>
                        <attribute name='firstname' />
                        <attribute name='parentcustomerid' />
                        <filter>
                            <condition attribute='parentcustomerid' operator='not-null' />
                        </filter>
                    </entity>
                </fetch>");
        }

        [TestMethod]
        public void SubqueryNotInFilterCorrelated()
        {
            var planBuilder = new ExecutionPlanBuilder(new SessionContext(_localDataSources, this), this);

            var query = @"
                SELECT
                    accountid,
                    name
                FROM
                    account
                WHERE
                    name not in (SELECT firstname FROM contact WHERE parentcustomerid = accountid)";

            var plans = planBuilder.Build(query, null, out _);

            Assert.AreEqual(1, plans.Length);

            var select = AssertNode<SelectNode>(plans[0]);
            var filter = AssertNode<FilterNode>(select.Source);
            Assert.AreEqual("Expr2 IS NULL", filter.Filter.ToSql());
            var nestedLoop = AssertNode<NestedLoopNode>(filter.Source);
            Assert.AreEqual(QualifiedJoinType.LeftOuter, nestedLoop.JoinType);
            Assert.IsTrue(nestedLoop.SemiJoin);
            var fetch = AssertNode<FetchXmlScan>(nestedLoop.LeftSource);
            AssertFetchXml(fetch, @"
                <fetch>
                    <entity name='account'>
                        <attribute name='accountid' />
                        <attribute name='name' />
                    </entity>
                </fetch>");
            var subIndexSpool = AssertNode<IndexSpoolNode>(nestedLoop.RightSource);
            Assert.AreEqual("contact.parentcustomerid", subIndexSpool.KeyColumn);
            Assert.AreEqual("@Expr1", subIndexSpool.SeekValue);
            var subFetch = AssertNode<FetchXmlScan>(subIndexSpool.Source);
            AssertFetchXml(subFetch, @"
                <fetch>
                    <entity name='contact'>
                        <attribute name='firstname' />
                        <attribute name='parentcustomerid' />
                        <filter>
                            <condition attribute='parentcustomerid' operator='not-null' />
                        </filter>
                    </entity>
                </fetch>");
        }

        [TestMethod]
        public void ExistsFilterUncorrelated()
        {
            var planBuilder = new ExecutionPlanBuilder(new SessionContext(_localDataSources, this), this);

            var query = @"
                SELECT
                    accountid,
                    name
                FROM
                    account
                WHERE
                    EXISTS (SELECT * FROM contact)";

            var plans = planBuilder.Build(query, null, out _);

            Assert.AreEqual(1, plans.Length);

            var select = AssertNode<SelectNode>(plans[0]);
            var loop = AssertNode<NestedLoopNode>(select.Source);
            var subFetch = AssertNode<FetchXmlScan>(loop.LeftSource);
            AssertFetchXml(subFetch, @"
                <fetch top='1'>
                    <entity name='contact'>
                        <attribute name='contactid' />
                    </entity>
                </fetch>");
            var filter = AssertNode<FilterNode>(loop.RightSource);
            var fetch = AssertNode<FetchXmlScan>(filter.Source);
            AssertFetchXml(fetch, @"
                <fetch>
                    <entity name='account'>
                        <attribute name='accountid' />
                        <attribute name='name' />
                    </entity>
                </fetch>");
        }

        [TestMethod]
        public void ExistsFilterCorrelatedPrimaryKey()
        {
            var planBuilder = new ExecutionPlanBuilder(new SessionContext(_localDataSources, this), this);

            var query = @"
                SELECT
                    accountid,
                    name
                FROM
                    account
                WHERE
                    EXISTS (SELECT * FROM contact WHERE contactid = primarycontactid)";

            var plans = planBuilder.Build(query, null, out _);

            Assert.AreEqual(1, plans.Length);

            var select = AssertNode<SelectNode>(plans[0]);
            var fetch = AssertNode<FetchXmlScan>(select.Source);
            AssertFetchXml(fetch, @"
                <fetch>
                    <entity name='account'>
                        <attribute name='accountid' />
                        <attribute name='name' />
                        <link-entity name='contact' alias='Expr2' from='contactid' to='primarycontactid' link-type='inner'>
                        </link-entity>
                    </entity>
                </fetch>
            ");
        }

        [TestMethod]
        public void ExistsFilterCorrelatedPrimaryKeyOr()
        {
            var planBuilder = new ExecutionPlanBuilder(new SessionContext(_localDataSources, this), this);

            var query = @"
                SELECT
                    accountid,
                    name
                FROM
                    account
                WHERE
                    EXISTS (SELECT * FROM contact WHERE contactid = primarycontactid)
                    OR name = 'Data8'";

            var plans = planBuilder.Build(query, null, out _);

            Assert.AreEqual(1, plans.Length);

            var select = AssertNode<SelectNode>(plans[0]);
            var fetch = AssertNode<FetchXmlScan>(select.Source);
            AssertFetchXml(fetch, @"
                <fetch>
                    <entity name='account'>
                        <attribute name='accountid' />
                        <attribute name='name' />
                        <link-entity name='contact' alias='Expr2' from='contactid' to='primarycontactid' link-type='outer'>
                        </link-entity>
                        <filter type='or'>
                            <condition entityname='Expr2' attribute='contactid' operator='not-null' />
                            <condition attribute='name' operator='eq' value='Data8' />
                        </filter>
                    </entity>
                </fetch>
            ");
        }

        [TestMethod]
        public void ExistsFilterCorrelated()
        {
            var planBuilder = new ExecutionPlanBuilder(new SessionContext(_localDataSources, this), this);

            var query = @"
                SELECT
                    accountid,
                    name
                FROM
                    account
                WHERE
                    EXISTS (SELECT * FROM contact WHERE parentcustomerid = accountid)";

            var plans = planBuilder.Build(query, null, out _);

            Assert.AreEqual(1, plans.Length);

            var select = AssertNode<SelectNode>(plans[0]);
            var filter = AssertNode<FilterNode>(select.Source);
            Assert.AreEqual("Expr3 IS NOT NULL", filter.Filter.ToSql());
            var join = AssertNode<MergeJoinNode>(filter.Source);
            Assert.AreEqual(QualifiedJoinType.LeftOuter, join.JoinType);
            Assert.IsTrue(join.SemiJoin);
            var fetch = AssertNode<FetchXmlScan>(join.LeftSource);
            AssertFetchXml(fetch, @"
                <fetch>
                    <entity name='account'>
                        <attribute name='accountid' />
                        <attribute name='name' />
                        <order attribute='accountid' />
                    </entity>
                </fetch>");
            var sort = AssertNode<SortNode>(join.RightSource);
            Assert.AreEqual("Expr2.parentcustomerid ASC", sort.Sorts[0].ToSql());
            var subFetch = AssertNode<FetchXmlScan>(sort.Source);
            AssertFetchXml(subFetch, @"
                <fetch distinct='true'>
                    <entity name='contact'>
                        <attribute name='parentcustomerid' />
                    </entity>
                </fetch>");
        }

        [TestMethod]
        public void ExistsFilterCorrelatedWithAny()
        {
            using (_localDataSource.EnableJoinOperator(JoinOperator.Any))
            {
                var planBuilder = new ExecutionPlanBuilder(new SessionContext(_localDataSources, this), this);

                var query = @"
                    SELECT
                        accountid,
                        name
                    FROM
                        account
                    WHERE
                        EXISTS (SELECT * FROM contact WHERE parentcustomerid = accountid) OR
                        name = 'Data8'";

                var plans = planBuilder.Build(query, null, out _);

                Assert.AreEqual(1, plans.Length);

                var select = AssertNode<SelectNode>(plans[0]);
                var fetch = AssertNode<FetchXmlScan>(select.Source);
                AssertFetchXml(fetch, @"
                    <fetch>
                        <entity name='account'>
                            <attribute name='accountid' />
                            <attribute name='name' />
                            <filter type='or'>
                                <link-entity name='contact' from='parentcustomerid' to='accountid' link-type='any'>
                                </link-entity>
                                <condition attribute='name' operator='eq' value='Data8' />
                            </filter>
                            <order attribute='accountid' />
                        </entity>
                    </fetch>");
            }
        }

        [TestMethod]
        public void ExistsFilterCorrelatedWithAnyParentAndChildAndAdditionalFilter()
        {
            using (_localDataSource.EnableJoinOperator(JoinOperator.Any))
            {
                var planBuilder = new ExecutionPlanBuilder(new SessionContext(_localDataSources, this), this);

                var query = @"
                    SELECT
                        accountid,
                        name
                    FROM
                        account
                    WHERE
                        EXISTS (SELECT * FROM contact WHERE parentcustomerid = accountid AND firstname = 'Mark') AND
                        EXISTS (SELECT * FROM contact WHERE primarycontactid = contactid AND lastname = 'Carrington') AND
                        name = 'Data8'";

                var plans = planBuilder.Build(query, null, out _);

                Assert.AreEqual(1, plans.Length);

                var select = AssertNode<SelectNode>(plans[0]);
                var fetch = AssertNode<FetchXmlScan>(select.Source);
                AssertFetchXml(fetch, @"
                    <fetch>
                        <entity name='account'>
                            <attribute name='accountid' />
                            <attribute name='name' />
                            <filter type='and'>
                                <link-entity name='contact' from='parentcustomerid' to='accountid' link-type='any'>
                                    <filter>
                                        <condition attribute='firstname' operator='eq' value='Mark' />
                                    </filter>
                                </link-entity>
                                <link-entity name='contact' from='contactid' to='primarycontactid' link-type='any'>
                                    <filter>
                                        <condition attribute='lastname' operator='eq' value='Carrington' />
                                    </filter>
                                </link-entity>
                                <condition attribute='name' operator='eq' value='Data8' />
                            </filter>
                        </entity>
                    </fetch>");
            }
        }

        [TestMethod]
        public void NotExistsFilterCorrelatedOnLinkEntity()
        {
            using (_localDataSource.EnableJoinOperator(JoinOperator.NotAny))
            {
                var planBuilder = new ExecutionPlanBuilder(new SessionContext(_localDataSources, this), this);

                var query = @"
                    SELECT
                        accountid,
                        name
                    FROM
                        account
                        INNER JOIN contact ON account.primarycontactid = contact.contactid
                    WHERE
                        NOT EXISTS (SELECT * FROM account WHERE accountid = contact.parentcustomerid AND name = 'Data8')";

                var plans = planBuilder.Build(query, null, out _);

                Assert.AreEqual(1, plans.Length);

                var select = AssertNode<SelectNode>(plans[0]);
                var fetch = AssertNode<FetchXmlScan>(select.Source);
                AssertFetchXml(fetch, @"
                    <fetch>
                        <entity name='account'>
                            <attribute name='accountid' />
                            <attribute name='name' />
                            <link-entity name='contact' alias='contact' from='contactid' to='primarycontactid' link-type='inner'>
                                <filter>
                                    <link-entity name='account' from='accountid' to='parentcustomerid' link-type='not any'>
                                        <filter>
                                            <condition attribute='name' operator='eq' value='Data8' />
                                        </filter>
                                    </link-entity>
                                </filter>
                            </link-entity>
                        </entity>
                    </fetch>");
            }
        }

        [TestMethod]
        public void NotExistsFilterCorrelated()
        {
            var planBuilder = new ExecutionPlanBuilder(new SessionContext(_localDataSources, this), this);

            var query = @"
                SELECT
                    accountid,
                    name
                FROM
                    account
                WHERE
                    NOT EXISTS (SELECT * FROM contact WHERE parentcustomerid = accountid)";

            var plans = planBuilder.Build(query, null, out _);

            Assert.AreEqual(1, plans.Length);

            var select = AssertNode<SelectNode>(plans[0]);
            var fetch = AssertNode<FetchXmlScan>(select.Source);
            Assert.IsFalse(fetch.UsingCustomPaging);
            AssertFetchXml(fetch, @"
                <fetch>
                    <entity name='account'>
                        <attribute name='accountid' />
                        <attribute name='name' />
                        <link-entity name='contact' alias='Expr2' from='parentcustomerid' to='accountid' link-type='outer'>
                        </link-entity>
                        <filter>
                            <condition entityname='Expr2' attribute='contactid' operator='null' />
                        </filter>
                    </entity>
                </fetch>");
        }

        [TestMethod]
        public void QueryDerivedTableSimple()
        {
            var planBuilder = new ExecutionPlanBuilder(new SessionContext(_localDataSources, this), this);

            var query = @"
                SELECT TOP 10
                    name
                FROM
                    (SELECT accountid, name FROM account) a
                WHERE
                    name = 'Data8'";

            var plans = planBuilder.Build(query, null, out _);

            Assert.AreEqual(1, plans.Length);

            var select = AssertNode<SelectNode>(plans[0]);
            var fetch = AssertNode<FetchXmlScan>(select.Source);
            AssertFetchXml(fetch, @"
                <fetch top='10'>
                    <entity name='account'>
                        <attribute name='accountid' />
                        <attribute name='name' />
                        <filter>
                            <condition attribute='name' operator='eq' value='Data8' />
                        </filter>
                    </entity>
                </fetch>");
        }

        [TestMethod]
        public void QueryDerivedTableAlias()
        {
            var planBuilder = new ExecutionPlanBuilder(new SessionContext(_localDataSources, this), this);

            var query = @"
                SELECT TOP 10
                    a.accountname
                FROM
                    (SELECT accountid, name AS accountname FROM account) a
                WHERE
                    a.accountname = 'Data8'";

            var plans = planBuilder.Build(query, null, out _);

            Assert.AreEqual(1, plans.Length);

            var select = AssertNode<SelectNode>(plans[0]);
            var fetch = AssertNode<FetchXmlScan>(select.Source);
            AssertFetchXml(fetch, @"
                <fetch top='10'>
                    <entity name='account'>
                        <attribute name='accountid' />
                        <attribute name='name' alias='accountname' />
                        <filter>
                            <condition attribute='name' operator='eq' value='Data8' />
                        </filter>
                    </entity>
                </fetch>");
        }

        [TestMethod]
        public void QueryDerivedTableValues()
        {
            var planBuilder = new ExecutionPlanBuilder(new SessionContext(_localDataSources, this), this);

            var query = @"
                SELECT TOP 10
                    name
                FROM
                    (VALUES (1, 'Data8')) a (ID, name)
                WHERE
                    name = 'Data8'";

            var plans = planBuilder.Build(query, null, out _);

            Assert.AreEqual(1, plans.Length);

            var select = AssertNode<SelectNode>(plans[0]);
            var top = AssertNode<TopNode>(select.Source);
            var filter = AssertNode<FilterNode>(top.Source);
            var constant = AssertNode<ConstantScanNode>(filter.Source);

            var schema = constant.GetSchema(new NodeCompilationContext(new SessionContext(_localDataSources, this), this, null, null));
            Assert.AreEqual(typeof(SqlInt32), schema.Schema["a.ID"].Type.ToNetType(out _));
            Assert.AreEqual(typeof(SqlString), schema.Schema["a.name"].Type.ToNetType(out _));
        }

        [TestMethod]
        public void NoLockTableHint()
        {
            var planBuilder = new ExecutionPlanBuilder(new SessionContext(_localDataSources, this), this);

            var query = @"
                SELECT TOP 10
                    name
                FROM
                    account (NOLOCK)
                WHERE
                    name = 'Data8'";

            var plans = planBuilder.Build(query, null, out _);

            Assert.AreEqual(1, plans.Length);

            var select = AssertNode<SelectNode>(plans[0]);
            var fetch = AssertNode<FetchXmlScan>(select.Source);
            AssertFetchXml(fetch, @"
                <fetch top='10' no-lock='true'>
                    <entity name='account'>
                        <attribute name='name' />
                        <filter>
                            <condition attribute='name' operator='eq' value='Data8' />
                        </filter>
                    </entity>
                </fetch>");
        }

        [TestMethod]
        public void CrossJoin()
        {
            var planBuilder = new ExecutionPlanBuilder(new SessionContext(_localDataSources, this), this);

            var query = @"
                SELECT
                    name,
                    fullname
                FROM
                    account
                    CROSS JOIN
                    contact";

            var plans = planBuilder.Build(query, null, out _);

            Assert.AreEqual(1, plans.Length);

            var select = AssertNode<SelectNode>(plans[0]);
            var loop = AssertNode<NestedLoopNode>(select.Source);
            Assert.AreEqual(QualifiedJoinType.Inner, loop.JoinType);
            Assert.IsNull(loop.JoinCondition);
            var outerFetch = AssertNode<FetchXmlScan>(loop.LeftSource);
            AssertFetchXml(outerFetch, @"
                <fetch>
                    <entity name='account'>
                        <attribute name='name' />
                    </entity>
                </fetch>");
            var innerSpool = AssertNode<TableSpoolNode>(loop.RightSource);
            var innerFetch = AssertNode<FetchXmlScan>(innerSpool.Source);
            AssertFetchXml(innerFetch, @"
                <fetch>
                    <entity name='contact'>
                        <attribute name='fullname' />
                    </entity>
                </fetch>");
        }

        [TestMethod]
        public void CrossApply()
        {
            var planBuilder = new ExecutionPlanBuilder(new SessionContext(_localDataSources, this), this);

            var query = @"
                SELECT
                    name,
                    firstname,
                    lastname
                FROM
                    account
                    CROSS APPLY
                    (
                        SELECT *
                        FROM   contact
                        WHERE  primarycontactid = contactid
                    ) a";

            var plans = planBuilder.Build(query, null, out _);

            Assert.AreEqual(1, plans.Length);

            var select = AssertNode<SelectNode>(plans[0]);
            var fetch = AssertNode<FetchXmlScan>(select.Source);
            AssertFetchXml(fetch, @"
                <fetch>
                    <entity name='account'>
                        <attribute name='name' />
                        <link-entity name='contact' alias='a' from='contactid' to='primarycontactid' link-type='inner'>
                            <attribute name='firstname' />
                            <attribute name='lastname' />
                        </link-entity>
                    </entity>
                </fetch>");
        }

        [TestMethod]
        public void CrossApplyAllColumns()
        {
            var planBuilder = new ExecutionPlanBuilder(new SessionContext(_localDataSources, this), this);

            var query = @"
                SELECT
                    name,
                    a.*
                FROM
                    account
                    CROSS APPLY
                    (
                        SELECT *
                        FROM   contact
                        WHERE  primarycontactid = contactid
                    ) a";

            var plans = planBuilder.Build(query, null, out _);

            Assert.AreEqual(1, plans.Length);

            var select = AssertNode<SelectNode>(plans[0]);
            Assert.AreEqual("account.name", select.ColumnSet[0].SourceColumn);
            Assert.AreEqual("a.contactid", select.ColumnSet[1].SourceColumn);
            Assert.AreEqual("a.createdon", select.ColumnSet[2].SourceColumn);
            Assert.AreEqual("a.firstname", select.ColumnSet[3].SourceColumn);
            Assert.AreEqual("a.fullname", select.ColumnSet[4].SourceColumn);
            Assert.AreEqual("a.lastname", select.ColumnSet[5].SourceColumn);
            Assert.AreEqual("a.parentcustomerid", select.ColumnSet[6].SourceColumn);
            Assert.AreEqual("a.parentcustomeridname", select.ColumnSet[7].SourceColumn);
            Assert.AreEqual("a.parentcustomeridtype", select.ColumnSet[8].SourceColumn);
            var fetch = AssertNode<FetchXmlScan>(select.Source);
            Assert.IsNull(fetch.ColumnMappings[0].SourceColumn);
            Assert.IsTrue(fetch.ColumnMappings[0].AllColumns);
            Assert.AreEqual("a", fetch.ColumnMappings[0].OutputColumn);
            AssertFetchXml(fetch, @"
                <fetch>
                    <entity name='account'>
                        <attribute name='name' />
                        <link-entity name='contact' alias='a' from='contactid' to='primarycontactid' link-type='inner'>
                            <all-attributes />
                        </link-entity>
                    </entity>
                </fetch>");
        }

        [TestMethod]
        public void CrossApplyRestrictedColumns()
        {
            var planBuilder = new ExecutionPlanBuilder(new SessionContext(_localDataSources, this), this);

            var query = @"
                SELECT
                    name,
                    a.*
                FROM
                    account
                    CROSS APPLY
                    (
                        SELECT firstname,
                               lastname
                        FROM   contact
                        WHERE  primarycontactid = contactid
                    ) a";

            var plans = planBuilder.Build(query, null, out _);

            Assert.AreEqual(1, plans.Length);

            var select = AssertNode<SelectNode>(plans[0]);
            var fetch = AssertNode<FetchXmlScan>(select.Source);
            AssertFetchXml(fetch, @"
                <fetch>
                    <entity name='account'>
                        <attribute name='name' />
                        <link-entity name='contact' alias='a' from='contactid' to='primarycontactid' link-type='inner'>
                            <attribute name='firstname' />
                            <attribute name='lastname' />
                        </link-entity>
                    </entity>
                </fetch>");
        }

        [TestMethod]
        public void CrossApplyRestrictedColumnsWithAlias()
        {
            var planBuilder = new ExecutionPlanBuilder(new SessionContext(_localDataSources, this), this);

            var query = @"
                SELECT
                    name,
                    a.*
                FROM
                    account
                    CROSS APPLY
                    (
                        SELECT firstname AS fname,
                               lastname AS lname
                        FROM   contact
                        WHERE  primarycontactid = contactid
                    ) a";

            var plans = planBuilder.Build(query, null, out _);

            Assert.AreEqual(1, plans.Length);

            var select = AssertNode<SelectNode>(plans[0]);
            Assert.AreEqual("account.name", select.ColumnSet[0].SourceColumn);
            Assert.AreEqual("a.fname", select.ColumnSet[1].SourceColumn);
            Assert.AreEqual("a.lname", select.ColumnSet[2].SourceColumn);
            var fetch = AssertNode<FetchXmlScan>(select.Source);
            AssertFetchXml(fetch, @"
                <fetch>
                    <entity name='account'>
                        <attribute name='name' />
                        <link-entity name='contact' alias='a' from='contactid' to='primarycontactid' link-type='inner'>
                            <attribute name='firstname' alias='fname' />
                            <attribute name='lastname' alias='lname' />
                        </link-entity>
                    </entity>
                </fetch>");
        }

        [TestMethod]
        public void CrossApplyJoin()
        {
            var planBuilder = new ExecutionPlanBuilder(new SessionContext(_localDataSources, this), this);

            var query = @"
                SELECT
                    name,
                    a.*
                FROM
                    account
                    CROSS APPLY
                    (
                        SELECT contact.firstname AS fname,
                               contact.lastname AS lname,
                               systemuser.domainname AS uname
                        FROM   contact
                               INNER JOIN systemuser ON systemuser.systemuserid = contact.parentcustomerid
                        WHERE  primarycontactid = contactid
                    ) a";

            var plans = planBuilder.Build(query, null, out _);

            Assert.AreEqual(1, plans.Length);

            var select = AssertNode<SelectNode>(plans[0]);
            Assert.AreEqual("account.name", select.ColumnSet[0].SourceColumn);
            Assert.AreEqual("a.fname", select.ColumnSet[1].SourceColumn);
            Assert.AreEqual("a.lname", select.ColumnSet[2].SourceColumn);
            var fetch = AssertNode<FetchXmlScan>(select.Source);
            Assert.AreEqual("systemuser.uname", fetch.ColumnMappings[0].SourceColumn);
            Assert.AreEqual("a.uname", fetch.ColumnMappings[0].OutputColumn);
            AssertFetchXml(fetch, @"
                <fetch>
                    <entity name='account'>
                        <attribute name='name' />
                        <link-entity name='contact' alias='a' from='contactid' to='primarycontactid' link-type='inner'>
                            <attribute name='firstname' alias='fname' />
                            <attribute name='lastname' alias='lname' />
                            <link-entity name='systemuser' alias='systemuser' from='systemuserid' to='parentcustomerid' link-type='inner'>
                                <attribute name='domainname' alias='uname' />
                            </link-entity>
                        </link-entity>
                    </entity>
                </fetch>");
        }

        [TestMethod]
        public void OuterApply()
        {
            var planBuilder = new ExecutionPlanBuilder(new SessionContext(_localDataSources, this), this);

            var query = @"
                SELECT
                    name,
                    firstname,
                    lastname
                FROM
                    account
                    OUTER APPLY
                    (
                        SELECT *
                        FROM   contact
                        WHERE  primarycontactid = contactid
                    ) a";

            var plans = planBuilder.Build(query, null, out _);

            Assert.AreEqual(1, plans.Length);

            var select = AssertNode<SelectNode>(plans[0]);
            var fetch = AssertNode<FetchXmlScan>(select.Source);
            AssertFetchXml(fetch, @"
                <fetch>
                    <entity name='account'>
                        <attribute name='name' />
                        <link-entity name='contact' alias='a' from='contactid' to='primarycontactid' link-type='outer'>
                            <attribute name='firstname' />
                            <attribute name='lastname' />
                        </link-entity>
                    </entity>
                </fetch>");
        }

        [TestMethod]
        public void OuterApplyNestedLoop()
        {
            var planBuilder = new ExecutionPlanBuilder(new SessionContext(_localDataSources, this), this);

            var query = @"
                SELECT
                    name,
                    firstname,
                    lastname
                FROM
                    account
                    OUTER APPLY
                    (
                        SELECT TOP 1 *
                        FROM   contact
                        WHERE  parentcustomerid = accountid
                        ORDER BY firstname
                    ) a";

            var plans = planBuilder.Build(query, null, out _);

            Assert.AreEqual(1, plans.Length);

            var select = AssertNode<SelectNode>(plans[0]);
            var loop = AssertNode<NestedLoopNode>(select.Source);
            Assert.AreEqual(QualifiedJoinType.LeftOuter, loop.JoinType);
            Assert.IsNull(loop.JoinCondition);
            Assert.AreEqual(1, loop.OuterReferences.Count);
            Assert.AreEqual("@Expr1", loop.OuterReferences["account.accountid"]);
            var outerFetch = AssertNode<FetchXmlScan>(loop.LeftSource);
            AssertFetchXml(outerFetch, @"
                <fetch>
                    <entity name='account'>
                        <attribute name='name' />
                        <attribute name='accountid' />
                    </entity>
                </fetch>");
            var innerAlias = AssertNode<AliasNode>(loop.RightSource);
            var innerTop = AssertNode<TopNode>(innerAlias.Source);
            var innerIndexSpool = AssertNode<IndexSpoolNode>(innerTop.Source);
            Assert.AreEqual("contact.parentcustomerid", innerIndexSpool.KeyColumn);
            Assert.AreEqual("@Expr1", innerIndexSpool.SeekValue);
            var innerFetch = AssertNode<FetchXmlScan>(innerIndexSpool.Source);
            AssertFetchXml(innerFetch, @"
                <fetch>
                    <entity name='contact'>
                        <attribute name='firstname' />
                        <attribute name='lastname' />
                        <attribute name='parentcustomerid' />
                        <filter>
                            <condition attribute='parentcustomerid' operator='not-null' />
                        </filter>
                        <order attribute='firstname' />
                    </entity>
                </fetch>");
        }

        [TestMethod]
        public void FetchXmlNativeWhere()
        {
            var planBuilder = new ExecutionPlanBuilder(new SessionContext(_localDataSources, this), this);

            var query = @"
                SELECT
                    accountid,
                    name
                FROM
                    account
                WHERE
                    createdon = lastxdays(1)";

            var plans = planBuilder.Build(query, null, out _);

            Assert.AreEqual(1, plans.Length);

            var select = AssertNode<SelectNode>(plans[0]);
            var fetch = AssertNode<FetchXmlScan>(select.Source);
            AssertFetchXml(fetch, @"
                <fetch>
                    <entity name='account'>
                        <attribute name='accountid' />
                        <attribute name='name' />
                        <filter>
                            <condition attribute='createdon' operator='last-x-days' value='1' />
                        </filter>
                    </entity>
                </fetch>");
        }

        [TestMethod]
        public void SimpleMetadataSelect()
        {
            var planBuilder = new ExecutionPlanBuilder(new SessionContext(_localDataSources, this), this);

            var query = @"
                SELECT logicalname
                FROM   metadata.entity";

            var plans = planBuilder.Build(query, null, out _);

            Assert.AreEqual(1, plans.Length);

            var select = AssertNode<SelectNode>(plans[0]);
            var meta = AssertNode<MetadataQueryNode>(select.Source);

            Assert.AreEqual(MetadataSource.Entity, meta.MetadataSource);
            Assert.AreEqual("entity", meta.EntityAlias);
            CollectionAssert.AreEqual(new[] { "LogicalName" }, meta.Query.Properties.PropertyNames);
        }

        [TestMethod]
        public void SimpleMetadataWhere()
        {
            var planBuilder = new ExecutionPlanBuilder(new SessionContext(_localDataSources, this), this);

            var query = @"
                SELECT logicalname
                FROM   metadata.entity
                WHERE  objecttypecode = 1";

            var plans = planBuilder.Build(query, null, out _);

            Assert.AreEqual(1, plans.Length);

            var select = AssertNode<SelectNode>(plans[0]);
            var meta = AssertNode<MetadataQueryNode>(select.Source);

            Assert.AreEqual(MetadataSource.Entity, meta.MetadataSource);
            Assert.AreEqual("entity", meta.EntityAlias);
            CollectionAssert.AreEqual(new[] { "LogicalName" }, meta.Query.Properties.PropertyNames);
            Assert.AreEqual(1, meta.Query.Criteria.Conditions.Count);
            Assert.AreEqual("ObjectTypeCode", meta.Query.Criteria.Conditions[0].PropertyName);
            Assert.AreEqual(MetadataConditionOperator.Equals, meta.Query.Criteria.Conditions[0].ConditionOperator);
            Assert.AreEqual("1", ((CompiledExpression)meta.Query.Criteria.Conditions[0].Value).Expression.ToSql());
        }

        [TestMethod]
        public void CaseSensitiveMetadataWhere()
        {
            var planBuilder = new ExecutionPlanBuilder(new SessionContext(_localDataSources, this), this);

            var query = @"
                SELECT logicalname
                FROM   metadata.entity
                WHERE  logicalname = 'Account' AND schemaname = 'Account'";

            var plans = planBuilder.Build(query, null, out _);

            Assert.AreEqual(1, plans.Length);

            var select = AssertNode<SelectNode>(plans[0]);
            var filter = AssertNode<FilterNode>(select.Source);
            var meta = AssertNode<MetadataQueryNode>(filter.Source);

            // We don't know the case of the schema name, so need to do this condition in a filter node to do it case insensitively
            Assert.AreEqual("entity.schemaname = 'Account'", filter.Filter.ToNormalizedSql());

            // We know logical names are lower case so we can fold this part of the filter into the data source.
            Assert.AreEqual(MetadataSource.Entity, meta.MetadataSource);
            Assert.AreEqual("entity", meta.EntityAlias);
            CollectionAssert.AreEqual(new[] { "LogicalName", "SchemaName" }, meta.Query.Properties.PropertyNames);
            Assert.AreEqual(1, meta.Query.Criteria.Conditions.Count);
            Assert.AreEqual("LogicalName", meta.Query.Criteria.Conditions[0].PropertyName);
            Assert.AreEqual(MetadataConditionOperator.Equals, meta.Query.Criteria.Conditions[0].ConditionOperator);
            Assert.AreEqual("LOWER('Account')", ((CompiledExpression)meta.Query.Criteria.Conditions[0].Value).Expression.ToSql());
        }

        [TestMethod]
        public void SimpleUpdate()
        {
            var planBuilder = new ExecutionPlanBuilder(new SessionContext(_localDataSources, this), this);

            var query = "UPDATE account SET name = 'foo' WHERE name = 'bar'";

            var plans = planBuilder.Build(query, null, out _);

            Assert.AreEqual(1, plans.Length);

            var update = AssertNode<UpdateNode>(plans[0]);
            Assert.AreEqual("account", update.LogicalName);
            Assert.AreEqual("account.accountid", update.PrimaryIdAccessors.Single().SourceAttributes.Single());
            Assert.AreEqual("Expr1", update.NewValueAccessors.Single(a => a.TargetAttribute == "name").SourceAttributes.Single());
            var computeScalar = AssertNode<ComputeScalarNode>(update.Source);
            Assert.AreEqual("'foo'", computeScalar.Columns["Expr1"].ToSql());
            var fetch = AssertNode<FetchXmlScan>(computeScalar.Source);
            AssertFetchXml(fetch, @"
                <fetch>
                    <entity name='account'>
                        <attribute name='accountid' />
                        <filter>
                            <condition attribute='name' operator='eq' value='bar' />
                        </filter>
                    </entity>
                </fetch>");
        }

        [TestMethod]
        public void CaseInsensitiveUpdate()
        {
            var planBuilder = new ExecutionPlanBuilder(new SessionContext(_localDataSources, this), this);

            var query = "UPDATE Account SET Name = 'foo' WHERE name = 'bar'";

            var plans = planBuilder.Build(query, null, out _);

            Assert.AreEqual(1, plans.Length);

            var update = AssertNode<UpdateNode>(plans[0]);
            Assert.AreEqual("account", update.LogicalName);
            Assert.AreEqual("Account.accountid", update.PrimaryIdAccessors.Single().SourceAttributes.Single());
            Assert.AreEqual("Expr1", update.NewValueAccessors.Single(a => a.TargetAttribute == "name").SourceAttributes.Single());
            var computeScalar = AssertNode<ComputeScalarNode>(update.Source);
            Assert.AreEqual("'foo'", computeScalar.Columns["Expr1"].ToSql());
            var fetch = AssertNode<FetchXmlScan>(computeScalar.Source);
            Assert.AreEqual("Account", fetch.Alias);
            AssertFetchXml(fetch, @"
                <fetch>
                    <entity name='account'>
                        <attribute name='accountid' />
                        <filter>
                            <condition attribute='name' operator='eq' value='bar' />
                        </filter>
                    </entity>
                </fetch>");
        }

        [TestMethod]
        public void UpdateFromJoin()
        {
            var planBuilder = new ExecutionPlanBuilder(new SessionContext(_localDataSources, this), this);

            var query = "UPDATE a SET name = 'foo' FROM account a INNER JOIN contact c ON a.accountid = c.parentcustomerid WHERE name = 'bar'";

            var plans = planBuilder.Build(query, null, out _);

            Assert.AreEqual(1, plans.Length);

            var update = AssertNode<UpdateNode>(plans[0]);
            Assert.AreEqual("account", update.LogicalName);
            Assert.AreEqual("a.accountid", update.PrimaryIdAccessors.Single().SourceAttributes.Single());
            Assert.AreEqual("Expr1", update.NewValueAccessors.Single(a => a.TargetAttribute == "name").SourceAttributes.Single());
            var distinct = AssertNode<DistinctNode>(update.Source);
            var computeScalar = AssertNode<ComputeScalarNode>(distinct.Source);
            Assert.AreEqual("'foo'", computeScalar.Columns["Expr1"].ToSql());
            var fetch = AssertNode<FetchXmlScan>(computeScalar.Source);
            AssertFetchXml(fetch, @"
                <fetch>
                    <entity name='contact'>
                        <link-entity name='account' alias='a' from='accountid' to='parentcustomerid' link-type='inner'>
                            <attribute name='accountid' />
                            <filter>
                                <condition attribute='name' operator='eq' value='bar' />
                            </filter>
                        </link-entity>
                    </entity>
                </fetch>");
        }

        [TestMethod]
        public void QueryHints()
        {
            var planBuilder = new ExecutionPlanBuilder(new SessionContext(_localDataSources, this), this);

            var query = "SELECT accountid, name FROM account OPTION (OPTIMIZE FOR UNKNOWN, FORCE ORDER, RECOMPILE, USE HINT('DISABLE_OPTIMIZER_ROWGOAL'), USE HINT('ENABLE_QUERY_OPTIMIZER_HOTFIXES'), LOOP JOIN, MERGE JOIN, HASH JOIN, NO_PERFORMANCE_SPOOL, MAXRECURSION 2)";

            var plans = planBuilder.Build(query, null, out _);

            Assert.AreEqual(1, plans.Length);

            var select = AssertNode<SelectNode>(plans[0]);
            var fetch = AssertNode<FetchXmlScan>(select.Source);
            AssertFetchXml(fetch, @"
                <fetch options='OptimizeForUnknown,ForceOrder,Recompile,DisableRowGoal,EnableOptimizerHotfixes,LoopJoin,MergeJoin,HashJoin,NO_PERFORMANCE_SPOOL,MaxRecursion=2'>
                    <entity name='account'>
                        <attribute name='accountid' />
                        <attribute name='name' />
                    </entity>
                </fetch>");
        }

        [TestMethod]
        public void AggregateSort()
        {
            var planBuilder = new ExecutionPlanBuilder(new SessionContext(_localDataSources, this), this);

            var query = "SELECT name, count(*) from account group by name order by 2 desc";

            var plans = planBuilder.Build(query, null, out _);

            Assert.AreEqual(1, plans.Length);

            var select = AssertNode<SelectNode>(plans[0]);
            Assert.AreEqual("account.name", select.ColumnSet[0].SourceColumn);
            Assert.AreEqual("count", select.ColumnSet[1].SourceColumn);
            var tryCatch1 = AssertNode<TryCatchNode>(select.Source);
            var tryCatch2 = AssertNode<TryCatchNode>(tryCatch1.TrySource);
            var aggregateFetch = AssertNode<FetchXmlScan>(tryCatch2.TrySource);
            AssertFetchXml(aggregateFetch, @"
                <fetch aggregate='true'>
                    <entity name='account'>
                        <attribute name='name' groupby='true' alias='name' />
                        <attribute name='accountid' aggregate='count' alias='count' />
                        <order alias='count' descending='true' />
                    </entity>
                </fetch>");
            var partitionSort = AssertNode<SortNode>(tryCatch2.CatchSource);
            Assert.AreEqual("count", partitionSort.Sorts.Single().Expression.ToSql());
            Assert.AreEqual(SortOrder.Descending, partitionSort.Sorts.Single().SortOrder);
            var partitionAggregate = AssertNode<PartitionedAggregateNode>(partitionSort.Source);
            var partitionFetch = AssertNode<FetchXmlScan>(partitionAggregate.Source);
            AssertFetchXml(partitionFetch, @"
                <fetch aggregate='true'>
                    <entity name='account'>
                        <attribute name='name' groupby='true' alias='name' />
                        <attribute name='accountid' aggregate='count' alias='count' />
                        <order alias='name' />
                    </entity>
                </fetch>");
            var sort = AssertNode<SortNode>(tryCatch1.CatchSource);
            Assert.AreEqual("count", sort.Sorts.Single().Expression.ToSql());
            Assert.AreEqual(SortOrder.Descending, sort.Sorts.Single().SortOrder);
            var aggregate = AssertNode<StreamAggregateNode>(sort.Source);
            var fetch = AssertNode<FetchXmlScan>(aggregate.Source);
            AssertFetchXml(fetch, @"
                <fetch>
                    <entity name='account'>
                        <attribute name='name' />
                        <order attribute='name' />
                    </entity>
                </fetch>");
        }

        [TestMethod]
        public void FoldFilterWithNonFoldedJoin()
        {
            var planBuilder = new ExecutionPlanBuilder(new SessionContext(_localDataSources, this), this);

            var query = "SELECT name from account INNER JOIN contact ON left(name, 4) = left(firstname, 4) where name like 'Data8%' and firstname like 'Mark%'";

            var plans = planBuilder.Build(query, null, out _);

            Assert.AreEqual(1, plans.Length);

            var select = AssertNode<SelectNode>(plans[0]);
            var join = AssertNode<HashJoinNode>(select.Source);
            var leftFilter = AssertNode<FilterNode>(join.LeftSource);
            Assert.AreEqual("Expr1 IS NOT NULL", leftFilter.Filter.ToSql());
            var leftCompute = AssertNode<ComputeScalarNode>(leftFilter.Source);
            var leftFetch = AssertNode<FetchXmlScan>(leftCompute.Source);
            AssertFetchXml(leftFetch, @"
                <fetch>
                    <entity name='account'>
                        <attribute name='name' />
                        <filter>
                            <condition attribute='name' operator='like' value='Data8%' />
                        </filter>
                    </entity>
                </fetch>");
            var rightFilter = AssertNode<FilterNode>(join.RightSource);
            Assert.AreEqual("Expr2 IS NOT NULL", rightFilter.Filter.ToSql());
            var rightCompute = AssertNode<ComputeScalarNode>(rightFilter.Source);
            var rightFetch = AssertNode<FetchXmlScan>(rightCompute.Source);
            AssertFetchXml(rightFetch, @"
                <fetch>
                    <entity name='contact'>
                        <attribute name='firstname' />
                        <filter>
                            <condition attribute='firstname' operator='like' value='Mark%' />
                        </filter>
                    </entity>
                </fetch>");
        }

        [TestMethod]
        public void FoldFilterWithInClause()
        {
            var planBuilder = new ExecutionPlanBuilder(new SessionContext(_localDataSources, this), this);

            var query = "SELECT name from account where name like 'Data8%' and primarycontactid in (select contactid from contact where firstname = 'Mark')";

            var plans = planBuilder.Build(query, null, out _);

            Assert.AreEqual(1, plans.Length);

            var select = AssertNode<SelectNode>(plans[0]);
            var fetch = AssertNode<FetchXmlScan>(select.Source);
            AssertFetchXml(fetch, @"
                <fetch>
                    <entity name='account'>
                        <attribute name='name' />
                        <link-entity name='contact' alias='Expr1' from='contactid' to='primarycontactid' link-type='inner'>
                            <filter>
                                <condition attribute='firstname' operator='eq' value='Mark' />
                            </filter>
                        </link-entity>
                        <filter>
                            <condition attribute='name' operator='like' value='Data8%' />
                        </filter>
                    </entity>
                </fetch>");
        }

        [TestMethod]
        public void FoldFilterWithInClauseOr()
        {
            var planBuilder = new ExecutionPlanBuilder(new SessionContext(_localDataSources, this), this);

            var query = "SELECT name from account where name like 'Data8%' or primarycontactid in (select contactid from contact where firstname = 'Mark')";

            var plans = planBuilder.Build(query, null, out _);

            Assert.AreEqual(1, plans.Length);

            var select = AssertNode<SelectNode>(plans[0]);
            var fetch = AssertNode<FetchXmlScan>(select.Source);
            AssertFetchXml(fetch, @"
                <fetch>
                    <entity name='account'>
                        <attribute name='name' />
                        <link-entity name='contact' alias='Expr1' from='contactid' to='primarycontactid' link-type='outer'>
                            <filter>
                                <condition attribute='firstname' operator='eq' value='Mark' />
                            </filter>
                        </link-entity>
                        <filter type='or'>
                            <condition attribute='name' operator='like' value='Data8%' />
                            <condition entityname='Expr1' attribute='contactid' operator='not-null' />
                        </filter>
                    </entity>
                </fetch>");
        }

        [TestMethod]
        public void FoldFilterWithInClauseWithoutPrimaryKey()
        {
            using (_localDataSource.EnableJoinOperator(JoinOperator.In))
            {
                var planBuilder = new ExecutionPlanBuilder(new SessionContext(_localDataSources, this), this);

                var query = "SELECT name from account where name like 'Data8%' and createdon in (select createdon from contact where firstname = 'Mark')";

                var plans = planBuilder.Build(query, null, out _);

                Assert.AreEqual(1, plans.Length);

                var select = AssertNode<SelectNode>(plans[0]);
                var fetch = AssertNode<FetchXmlScan>(select.Source);
                AssertFetchXml(fetch, @"
                <fetch>
                    <entity name='account'>
                        <attribute name='name' />
                        <link-entity name='contact' from='createdon' to='createdon' link-type='in'>
                            <filter>
                                <condition attribute='firstname' operator='eq' value='Mark' />
                            </filter>
                        </link-entity>
                        <filter>
                            <condition attribute='name' operator='like' value='Data8%' />
                        </filter>
                    </entity>
                </fetch>");
            }
        }

        [TestMethod]
        public void FoldNotInToLeftOuterJoin()
        {
            var planBuilder = new ExecutionPlanBuilder(new SessionContext(_dataSources, new OptionsWrapper(this) { PrimaryDataSource = "uat" }), new OptionsWrapper(this) { PrimaryDataSource = "uat" });

            var query = "SELECT name from account where name like 'Data8%' and createdon not in (select createdon from contact where firstname = 'Mark')";

            var plans = planBuilder.Build(query, null, out _);

            var select = AssertNode<SelectNode>(plans[0]);

            var fetch = AssertNode<FetchXmlScan>(select.Source);

            Assert.IsFalse(fetch.UsingCustomPaging);
            AssertFetchXml(fetch, @"
                <fetch>
                    <entity name='account'>
                        <attribute name='name' />
                        <link-entity name='contact' alias='Expr1' from='createdon' to='createdon' link-type='outer'>
                            <filter>
                                <condition attribute='firstname' operator='eq' value='Mark' />
                            </filter>
                        </link-entity>
                        <filter>
                            <condition attribute='name' operator='like' value='Data8%' />
                            <condition entityname='Expr1' attribute='contactid' operator='null' />
                        </filter>
                    </entity>
                </fetch>");
        }

        [TestMethod]
        public void FoldFilterWithInClauseOnLinkEntityWithoutPrimaryKey()
        {
            using (_localDataSource.EnableJoinOperator(JoinOperator.In))
            {
                var planBuilder = new ExecutionPlanBuilder(new SessionContext(_localDataSources, this), this);

                var query = "SELECT name from account inner join contact on account.accountid = contact.parentcustomerid where name like 'Data8%' and contact.createdon in (select createdon from contact where firstname = 'Mark')";

                var plans = planBuilder.Build(query, null, out _);

                Assert.AreEqual(1, plans.Length);

                var select = AssertNode<SelectNode>(plans[0]);
                var fetch = AssertNode<FetchXmlScan>(select.Source);
                AssertFetchXml(fetch, @"
                <fetch>
                    <entity name='contact'>
                        <link-entity name='account' alias='account' from='accountid' to='parentcustomerid' link-type='inner'>
                            <attribute name='name' />
                            <filter>
                                <condition attribute='name' operator='like' value='Data8%' />
                            </filter>
                        </link-entity>
                        <link-entity name='contact' from='createdon' to='createdon' link-type='in'>
                            <filter>
                                <condition attribute='firstname' operator='eq' value='Mark' />
                            </filter>
                        </link-entity>
                    </entity>
                </fetch>");
            }
        }

        [TestMethod]
        public void FoldFilterWithExistsClauseWithoutPrimaryKey()
        {
            using (_localDataSource.EnableJoinOperator(JoinOperator.Exists))
            {
                var planBuilder = new ExecutionPlanBuilder(new SessionContext(_localDataSources, this), this);

                var query = "SELECT name from account where name like 'Data8%' and exists (select * from contact where firstname = 'Mark' and createdon = account.createdon)";

                var plans = planBuilder.Build(query, null, out _);

                Assert.AreEqual(1, plans.Length);

                var select = AssertNode<SelectNode>(plans[0]);
                var fetch = AssertNode<FetchXmlScan>(select.Source);
                AssertFetchXml(fetch, @"
                <fetch>
                    <entity name='account'>
                        <attribute name='name' />
                        <link-entity name='contact' from='createdon' to='createdon' link-type='exists'>
                            <filter>
                                <condition attribute='firstname' operator='eq' value='Mark' />
                                <condition attribute='createdon' operator='not-null' />
                            </filter>
                        </link-entity>
                        <filter>
                            <condition attribute='name' operator='like' value='Data8%' />
                        </filter>
                    </entity>
                </fetch>");
            }
        }

        [TestMethod]
        public void DistinctNotRequiredWithPrimaryKey()
        {
            var planBuilder = new ExecutionPlanBuilder(new SessionContext(_localDataSources, this), this);

            var query = "SELECT DISTINCT accountid, name from account";

            var plans = planBuilder.Build(query, null, out _);

            Assert.AreEqual(1, plans.Length);

            var select = AssertNode<SelectNode>(plans[0]);
            var fetch = AssertNode<FetchXmlScan>(select.Source);
            AssertFetchXml(fetch, @"
                <fetch>
                    <entity name='account'>
                        <attribute name='accountid' />
                        <attribute name='name' />
                    </entity>
                </fetch>");
        }

        [TestMethod]
        public void DistinctRequiredWithoutPrimaryKey()
        {
            var planBuilder = new ExecutionPlanBuilder(new SessionContext(_localDataSources, this), this);

            var query = "SELECT DISTINCT accountid, name from account INNER JOIN contact ON account.accountid = contact.parentcustomerid";

            var plans = planBuilder.Build(query, null, out _);

            Assert.AreEqual(1, plans.Length);

            var select = AssertNode<SelectNode>(plans[0]);
            var fetch = AssertNode<FetchXmlScan>(select.Source);
            AssertFetchXml(fetch, @"
                <fetch distinct='true'>
                    <entity name='contact'>
                        <link-entity name='account' alias='account' from='accountid' to='parentcustomerid' link-type='inner'>
                            <attribute name='accountid' />
                            <attribute name='name' />
                            <order attribute='accountid' />
                            <order attribute='name' />
                        </link-entity>
                    </entity>
                </fetch>");
        }

        [TestMethod]
        public void SimpleDelete()
        {
            var planBuilder = new ExecutionPlanBuilder(new SessionContext(_localDataSources, this), this);

            var query = "DELETE FROM account WHERE name = 'bar'";

            var plans = planBuilder.Build(query, null, out _);

            Assert.AreEqual(1, plans.Length);

            var delete = AssertNode<DeleteNode>(plans[0]);
            Assert.AreEqual("account", delete.LogicalName);
            Assert.AreEqual("accountid", delete.PrimaryIdAccessors.Single().TargetAttribute);
            Assert.AreEqual("account.accountid", delete.PrimaryIdAccessors.Single().SourceAttributes.Single());
            var fetch = AssertNode<FetchXmlScan>(delete.Source);
            AssertFetchXml(fetch, @"
                <fetch>
                    <entity name='account'>
                        <attribute name='accountid' />
                        <filter>
                            <condition attribute='name' operator='eq' value='bar' />
                        </filter>
                    </entity>
                </fetch>");
        }

        [TestMethod]
        public void CaseInsensitiveDelete()
        {
            var planBuilder = new ExecutionPlanBuilder(new SessionContext(_localDataSources, this), this);

            var query = "DELETE FROM Account WHERE name = 'bar'";

            var plans = planBuilder.Build(query, null, out _);

            Assert.AreEqual(1, plans.Length);

            var delete = AssertNode<DeleteNode>(plans[0]);
            Assert.AreEqual("account", delete.LogicalName);
            Assert.AreEqual("accountid", delete.PrimaryIdAccessors.Single().TargetAttribute);
            Assert.AreEqual("Account.accountid", delete.PrimaryIdAccessors.Single().SourceAttributes.Single());
            var fetch = AssertNode<FetchXmlScan>(delete.Source);
            Assert.AreEqual("Account", fetch.Alias);
            AssertFetchXml(fetch, @"
                <fetch>
                    <entity name='account'>
                        <attribute name='accountid' />
                        <filter>
                            <condition attribute='name' operator='eq' value='bar' />
                        </filter>
                    </entity>
                </fetch>");
        }

        [TestMethod]
        public void SimpleInsertSelect()
        {
            var planBuilder = new ExecutionPlanBuilder(new SessionContext(_localDataSources, this), this);

            var query = "INSERT INTO account (name) SELECT fullname FROM contact WHERE firstname = 'Mark'";

            var plans = planBuilder.Build(query, null, out _);

            Assert.AreEqual(1, plans.Length);

            var insert = AssertNode<InsertNode>(plans[0]);
            Assert.AreEqual("account", insert.LogicalName);
            Assert.AreEqual("name", insert.Accessors.Single().TargetAttribute);
            Assert.AreEqual("contact.fullname", insert.Accessors.Single().SourceAttributes.Single());
            var fetch = AssertNode<FetchXmlScan>(insert.Source);
            AssertFetchXml(fetch, @"
                <fetch>
                    <entity name='contact'>
                        <attribute name='fullname' />
                        <filter>
                            <condition attribute='firstname' operator='eq' value='Mark' />
                        </filter>
                    </entity>
                </fetch>");
        }

        [TestMethod]
        public void CaseInsensitiveInsert()
        {
            var planBuilder = new ExecutionPlanBuilder(new SessionContext(_localDataSources, this), this);

            var query = "INSERT INTO Account (Name) VALUES ('Data8')";

            var plans = planBuilder.Build(query, null, out _);

            Assert.AreEqual(1, plans.Length);

            var insert = AssertNode<InsertNode>(plans[0]);
            Assert.AreEqual("account", insert.LogicalName);
            Assert.AreEqual("name", insert.Accessors.Single().TargetAttribute);
            Assert.AreEqual("Expr2", insert.Accessors.Single().SourceAttributes.Single());
            var constantScan = AssertNode<ConstantScanNode>(insert.Source);
            Assert.AreEqual("Expr2", constantScan.Schema.Single().Key);
            Assert.AreEqual(1, constantScan.Values.Count);
        }

        [TestMethod]
        public void SelectDuplicateColumnNames()
        {
            var planBuilder = new ExecutionPlanBuilder(new SessionContext(_localDataSources, this), this);

            var query = "SELECT fullname, lastname + ', ' + firstname as fullname FROM contact WHERE firstname = 'Mark'";

            var plans = planBuilder.Build(query, null, out _);

            Assert.AreEqual(1, plans.Length);

            var select = AssertNode<SelectNode>(plans[0]);
            Assert.AreEqual(2, select.ColumnSet.Count);
            Assert.AreEqual("contact.fullname", select.ColumnSet[0].SourceColumn);
            Assert.AreEqual("fullname", select.ColumnSet[0].OutputColumn);
            Assert.AreEqual("Expr1", select.ColumnSet[1].SourceColumn);
            Assert.AreEqual("fullname", select.ColumnSet[1].OutputColumn);
            var computeScalar = AssertNode<ComputeScalarNode>(select.Source);
            var fetch = AssertNode<FetchXmlScan>(computeScalar.Source);
            AssertFetchXml(fetch, @"
                <fetch>
                    <entity name='contact'>
                        <attribute name='fullname' />
                        <attribute name='lastname' />
                        <attribute name='firstname' />
                        <filter>
                            <condition attribute='firstname' operator='eq' value='Mark' />
                        </filter>
                    </entity>
                </fetch>");
        }

        [TestMethod]
        [ExpectedException(typeof(NotSupportedQueryFragmentException))]
        public void SubQueryDuplicateColumnNamesError()
        {
            var planBuilder = new ExecutionPlanBuilder(new SessionContext(_localDataSources, this), this);

            var query = "SELECT * FROM (SELECT fullname, lastname + ', ' + firstname as fullname FROM contact WHERE firstname = 'Mark') a";

            planBuilder.Build(query, null, out _);
        }

        [TestMethod]
        public void UnionDuplicateColumnNames()
        {
            var planBuilder = new ExecutionPlanBuilder(new SessionContext(_localDataSources, this), this);

            var query = @"SELECT fullname, lastname + ', ' + firstname as fullname FROM contact WHERE firstname = 'Mark'
                          UNION
                          SELECT fullname, lastname + ', ' + firstname as fullname FROM contact WHERE firstname = 'Mark'";

            var plans = planBuilder.Build(query, null, out _);

            Assert.AreEqual(1, plans.Length);

            var select = AssertNode<SelectNode>(plans[0]);
            Assert.AreEqual(2, select.ColumnSet.Count);
            Assert.AreEqual("Expr3", select.ColumnSet[0].SourceColumn);
            Assert.AreEqual("fullname", select.ColumnSet[0].OutputColumn);
            Assert.AreEqual("Expr4", select.ColumnSet[1].SourceColumn);
            Assert.AreEqual("fullname", select.ColumnSet[1].OutputColumn);
            var distinct = AssertNode<DistinctNode>(select.Source);
            var concat = AssertNode<ConcatenateNode>(distinct.Source);
            Assert.AreEqual(2, concat.ColumnSet.Count);
            Assert.AreEqual("contact.fullname", concat.ColumnSet[0].SourceColumns[0]);
            Assert.AreEqual("contact.fullname", concat.ColumnSet[0].SourceColumns[1]);
            Assert.AreEqual("Expr3", concat.ColumnSet[0].OutputColumn);
            Assert.AreEqual("Expr1", concat.ColumnSet[1].SourceColumns[0]);
            Assert.AreEqual("Expr2", concat.ColumnSet[1].SourceColumns[1]);
            Assert.AreEqual("Expr4", concat.ColumnSet[1].OutputColumn);
        }

        [TestMethod]
        [ExpectedException(typeof(NotSupportedQueryFragmentException))]
        public void SubQueryUnionDuplicateColumnNamesError()
        {
            var planBuilder = new ExecutionPlanBuilder(new SessionContext(_localDataSources, this), this);
            var query = @"SELECT * FROM (
                            SELECT fullname, lastname + ', ' + firstname as fullname FROM contact WHERE firstname = 'Mark'
                            UNION
                            SELECT fullname, lastname + ', ' + firstname as fullname FROM contact WHERE firstname = 'Mark'
                          ) a";

            planBuilder.Build(query, null, out _);
        }

        private T AssertNode<T>(IExecutionPlanNode node) where T : IExecutionPlanNode
        {
            Assert.IsInstanceOfType(node, typeof(T));
            return (T)node;
        }

        private void AssertFetchXml(FetchXmlScan node, string fetchXml)
        {
            try
            {
                var serializer = new XmlSerializer(typeof(FetchXml.FetchType));
                using (var reader = new StringReader(fetchXml))
                {
                    var fetch = (FetchXml.FetchType)serializer.Deserialize(reader);
                    PropertyEqualityAssert.Equals(fetch, node.FetchXml);
                }
            }
            catch (AssertFailedException ex)
            {
                Assert.Fail($"Expected:\r\n{fetchXml}\r\n\r\nActual:\r\n{node.FetchXmlString}\r\n\r\n{ex.Message}");
            }
        }

        [TestMethod]
        public void SelectStarInSubquery()
        {
            var planBuilder = new ExecutionPlanBuilder(new SessionContext(_localDataSources, this), this);

            var query = @"SELECT * FROM account WHERE accountid IN (SELECT parentcustomerid FROM contact)";

            var plans = planBuilder.Build(query, null, out _);

            Assert.AreEqual(1, plans.Length);

            var select = AssertNode<SelectNode>(plans[0]);
            var filter = AssertNode<FilterNode>(select.Source);
            Assert.AreEqual("Expr2 IS NOT NULL", filter.Filter.ToSql());
            var join = AssertNode<MergeJoinNode>(filter.Source);
            Assert.AreEqual(QualifiedJoinType.LeftOuter, join.JoinType);
            Assert.IsTrue(join.SemiJoin);
            Assert.AreEqual("Expr1.parentcustomerid", join.DefinedValues["Expr2"]);
            var accountFetch = AssertNode<FetchXmlScan>(join.LeftSource);
            Assert.AreEqual("account", accountFetch.Alias);
            AssertFetchXml(accountFetch, @"
                <fetch>
                    <entity name='account'>
                        <all-attributes />
                        <order attribute='accountid' />
                    </entity>
                </fetch>");
            var contactSort = AssertNode<SortNode>(join.RightSource);
            Assert.AreEqual("Expr1.parentcustomerid", contactSort.Sorts[0].Expression.ToSql());
            var contactFetch = AssertNode<FetchXmlScan>(contactSort.Source);
            Assert.AreEqual("Expr1", contactFetch.Alias);
            AssertFetchXml(contactFetch, @"
                <fetch distinct='true'>
                    <entity name='contact'>
                        <attribute name='parentcustomerid' />
                    </entity>
                </fetch>");
        }

        [TestMethod]
        [ExpectedException(typeof(NotSupportedQueryFragmentException))]
        public void CannotSelectColumnsFromSemiJoin()
        {
            var planBuilder = new ExecutionPlanBuilder(new SessionContext(_localDataSources, this), this);

            var query = @"SELECT contact.* FROM account WHERE accountid IN (SELECT parentcustomerid FROM contact)";

            planBuilder.Build(query, null, out _);
        }

        [TestMethod]
        public void MinAggregateNotFoldedToFetchXmlForOptionset()
        {
            var planBuilder = new ExecutionPlanBuilder(new SessionContext(_localDataSources, this), this);

            var query = @"SELECT new_name, min(new_optionsetvalue) FROM new_customentity GROUP BY new_name";

            var plans = planBuilder.Build(query, null, out _);

            Assert.AreEqual(1, plans.Length);

            var select = AssertNode<SelectNode>(plans[0]);
            var aggregate = AssertNode<StreamAggregateNode>(select.Source);
            var fetchXml = AssertNode<FetchXmlScan>(aggregate.Source);

            AssertFetchXml(fetchXml, @"
                <fetch>
                    <entity name='new_customentity'>
                        <attribute name='new_name' />
                        <attribute name='new_optionsetvalue' />
                        <order attribute='new_name' />
                    </entity>
                </fetch>");
        }

        [TestMethod]
        public void HelpfulErrorMessageOnMissingGroupBy()
        {
            var planBuilder = new ExecutionPlanBuilder(new SessionContext(_localDataSources, this), this);

            var query = @"SELECT new_name, min(new_optionsetvalue) FROM new_customentity";

            try
            {
                planBuilder.Build(query, null, out _);
                Assert.Fail();
            }
            catch (NotSupportedQueryFragmentException ex)
            {
                Assert.AreEqual("Column 'new_customentity.new_name' is invalid in the select list because it is not contained in either an aggregate function or the GROUP BY clause.", ex.Message);
            }
        }

        [TestMethod]
        public void AggregateInSubquery()
        {
            var planBuilder = new ExecutionPlanBuilder(new SessionContext(_localDataSources, this), this);

            var query = @"SELECT firstname
                          FROM   contact
                          WHERE  firstname IN (SELECT   firstname
                                               FROM     contact
                                               GROUP BY firstname
                                               HAVING   count(*) > 1);";

            var plans = planBuilder.Build(query, null, out _);

            Assert.AreEqual(1, plans.Length);

            var select = AssertNode<SelectNode>(plans[0]);
            Assert.AreEqual("contact.firstname", select.ColumnSet[0].SourceColumn);
            var filter = AssertNode<FilterNode>(select.Source);
            Assert.AreEqual("Expr2 IS NOT NULL", filter.Filter.ToSql());
            var join = AssertNode<MergeJoinNode>(filter.Source);
            Assert.AreEqual("contact.firstname", join.LeftAttribute.GetColumnName());
            Assert.AreEqual("Expr1.firstname", join.RightAttribute.GetColumnName());
            Assert.AreEqual(QualifiedJoinType.LeftOuter, join.JoinType);
            Assert.IsTrue(join.SemiJoin);
            var outerFetch = AssertNode<FetchXmlScan>(join.LeftSource);

            AssertFetchXml(outerFetch, @"
                <fetch>
                    <entity name='contact'>
                        <attribute name='firstname' />
                        <order attribute='firstname' />
                    </entity>
                </fetch>");

            var innerSort = AssertNode<SortNode>(join.RightSource);
            Assert.AreEqual("Expr1.firstname", innerSort.Sorts.Single().Expression.ToSql());
            var innerAlias = AssertNode<AliasNode>(innerSort.Source);
            Assert.AreEqual("Expr1", innerAlias.Alias);
            var innerFilter = AssertNode<FilterNode>(innerAlias.Source);
            Assert.AreEqual("count > 1", innerFilter.Filter.ToNormalizedSql());
            var innerTry1 = AssertNode<TryCatchNode>(innerFilter.Source);
            var innerTry2 = AssertNode<TryCatchNode>(innerTry1.TrySource);
            var innerAggregateFetch = AssertNode<FetchXmlScan>(innerTry2.TrySource);

            AssertFetchXml(innerAggregateFetch, @"
                <fetch aggregate='true'>
                    <entity name='contact'>
                        <attribute name='firstname' groupby='true' alias='firstname' />
                        <attribute name='contactid' aggregate='count' alias='count' />
                        <order alias='firstname' />
                    </entity>
                </fetch>");

            var innerPartitionAggregate = AssertNode<PartitionedAggregateNode>(innerTry2.CatchSource);
            Assert.AreEqual("contact.firstname", innerPartitionAggregate.GroupBy[0].GetColumnName());
            Assert.AreEqual("count", innerPartitionAggregate.Aggregates.First().Key);
            Assert.AreEqual(AggregateType.CountStar, innerPartitionAggregate.Aggregates.First().Value.AggregateType);
            var innerPartitionFetch = AssertNode<FetchXmlScan>(innerPartitionAggregate.Source);

            AssertFetchXml(innerPartitionFetch, @"
                <fetch aggregate='true'>
                    <entity name='contact'>
                        <attribute name='firstname' groupby='true' alias='firstname' />
                        <attribute name='contactid' aggregate='count' alias='count' />
                        <order alias='firstname' />
                    </entity>
                </fetch>");

            var innerAggregate = AssertNode<StreamAggregateNode>(innerTry1.CatchSource);
            Assert.AreEqual("contact.firstname", innerAggregate.GroupBy[0].GetColumnName());
            Assert.AreEqual("count", innerAggregate.Aggregates.First().Key);
            Assert.AreEqual(AggregateType.CountStar, innerAggregate.Aggregates.First().Value.AggregateType);
            var innerFetch = AssertNode<FetchXmlScan>(innerAggregate.Source);

            AssertFetchXml(innerFetch, @"
                <fetch>
                    <entity name='contact'>
                        <attribute name='firstname' />
                        <order attribute='firstname' />
                    </entity>
                </fetch>");

            _context.Data["contact"] = new Dictionary<Guid, Entity>
            {
                [Guid.NewGuid()] = new Entity("contact")
                {
                    ["firstname"] = "Mark"
                },
                [Guid.NewGuid()] = new Entity("contact")
                {
                    ["firstname"] = "Mark"
                },
                [Guid.NewGuid()] = new Entity("contact")
                {
                    ["firstname"] = "Matt"
                },
            };
            
            var result = select.Execute(new NodeExecutionContext(new SessionContext(_localDataSources, this), this, new Dictionary<string, DataTypeReference>(), new Dictionary<string, INullable>(), null), CommandBehavior.Default);
            var dataTable = new DataTable();
            dataTable.Load(result);

            Assert.AreEqual(2, dataTable.Rows.Count);
            Assert.AreEqual("Mark", dataTable.Rows[0][0]);
            Assert.AreEqual("Mark", dataTable.Rows[1][0]);
        }

        [TestMethod]
        public void SelectVirtualNameAttributeFromLinkEntity()
        {
            var planBuilder = new ExecutionPlanBuilder(new SessionContext(_localDataSources, this), this);

            var query = "SELECT parentcustomeridname FROM account INNER JOIN contact ON account.accountid = contact.parentcustomerid";

            var plans = planBuilder.Build(query, null, out _);

            Assert.AreEqual(1, plans.Length);

            var select = AssertNode<SelectNode>(plans[0]);
            var fetch = AssertNode<FetchXmlScan>(select.Source);
            AssertFetchXml(fetch, @"
                <fetch>
                    <entity name='contact'>
                        <attribute name='parentcustomerid' />
                        <link-entity name='account' alias='account' from='accountid' to='parentcustomerid' link-type='inner'>
                        </link-entity>
                    </entity>
                </fetch>");
        }

        [TestMethod]
        public void DuplicatedDistinctColumns()
        {
            var planBuilder = new ExecutionPlanBuilder(new SessionContext(_localDataSources, this), this);

            var query = "SELECT DISTINCT name AS n1, name AS n2 FROM account";

            var plans = planBuilder.Build(query, null, out _);

            Assert.AreEqual(1, plans.Length);

            var select = AssertNode<SelectNode>(plans[0]);
            var fetch = AssertNode<FetchXmlScan>(select.Source);
            AssertFetchXml(fetch, @"
                <fetch distinct='true'>
                    <entity name='account'>
                        <attribute name='name' />
                        <order attribute='name' />
                    </entity>
                </fetch>");
        }

        [TestMethod]
        public void GroupByDatetimeWithoutDatePart()
        {
            var planBuilder = new ExecutionPlanBuilder(new SessionContext(_localDataSources, this), this);

            var query = "SELECT createdon, COUNT(*) FROM account GROUP BY createdon";

            var plans = planBuilder.Build(query, null, out _);

            Assert.AreEqual(1, plans.Length);

            var select = AssertNode<SelectNode>(plans[0]);
            var aggregate = AssertNode<StreamAggregateNode>(select.Source);
            var fetch = AssertNode<FetchXmlScan>(aggregate.Source);
            AssertFetchXml(fetch, @"
                <fetch>
                    <entity name='account'>
                        <attribute name='createdon' />
                        <order attribute='createdon' />
                    </entity>
                </fetch>");
        }

        [TestMethod]
        public void MetadataExpressions()
        {
            var planBuilder = new ExecutionPlanBuilder(new SessionContext(_localDataSources, this), this);

            var query = "SELECT collectionschemaname + '.' + entitysetname FROM metadata.entity WHERE description LIKE '%test%'";

            var plans = planBuilder.Build(query, null, out _);

            Assert.AreEqual(1, plans.Length);

            var select = AssertNode<SelectNode>(plans[0]);
            Assert.AreEqual("Expr1", select.ColumnSet[0].SourceColumn);

            var computeScalar = AssertNode<ComputeScalarNode>(select.Source);
            Assert.AreEqual("entity.collectionschemaname + '.' + entity.entitysetname", computeScalar.Columns["Expr1"].ToNormalizedSql());

            var filter = AssertNode<FilterNode>(computeScalar.Source);
            Assert.AreEqual("entity.description LIKE '%test%'", filter.Filter.ToNormalizedSql());

            var metadataQuery = AssertNode<MetadataQueryNode>(filter.Source);
            Assert.AreEqual(MetadataSource.Entity, metadataQuery.MetadataSource);
            CollectionAssert.AreEquivalent(new[] { "CollectionSchemaName", "EntitySetName", "Description" }, metadataQuery.Query.Properties.PropertyNames);
        }

        [TestMethod]
        public void AliasedAttribute()
        {
            var planBuilder = new ExecutionPlanBuilder(new SessionContext(_localDataSources, this), this);

            var query = "SELECT name AS n1 FROM account WHERE name = 'test'";

            var plans = planBuilder.Build(query, null, out _);

            Assert.AreEqual(1, plans.Length);

            var select = AssertNode<SelectNode>(plans[0]);
            Assert.AreEqual("account.n1", select.ColumnSet[0].SourceColumn);
            Assert.AreEqual("n1", select.ColumnSet[0].OutputColumn);

            var fetch = AssertNode<FetchXmlScan>(select.Source);
            AssertFetchXml(fetch, @"
                <fetch>
                    <entity name='account'>
                        <attribute name='name' alias='n1' />
                        <filter>
                            <condition attribute='name' operator='eq' value='test' />
                        </filter>
                    </entity>
                </fetch>");
        }

        [TestMethod]
        public void MultipleAliases()
        {
            var planBuilder = new ExecutionPlanBuilder(new SessionContext(_localDataSources, this), this);

            var query = "SELECT name AS n1, name AS n2 FROM account WHERE name = 'test'";

            var plans = planBuilder.Build(query, null, out _);

            Assert.AreEqual(1, plans.Length);

            var select = AssertNode<SelectNode>(plans[0]);
            Assert.AreEqual("account.name", select.ColumnSet[0].SourceColumn);
            Assert.AreEqual("account.name", select.ColumnSet[1].SourceColumn);
            Assert.AreEqual("n1", select.ColumnSet[0].OutputColumn);
            Assert.AreEqual("n2", select.ColumnSet[1].OutputColumn);

            var fetch = AssertNode<FetchXmlScan>(select.Source);
            AssertFetchXml(fetch, @"
                <fetch>
                    <entity name='account'>
                        <attribute name='name' />
                        <filter>
                            <condition attribute='name' operator='eq' value='test' />
                        </filter>
                    </entity>
                </fetch>");
        }

        [TestMethod]
        public void CrossInstanceJoin()
        {
            var metadata1 = new AttributeMetadataCache(_service);
            var metadata2 = new AttributeMetadataCache(_service2);
            var datasources = new []
            {
                new DataSource
                {
                    Name = "uat",
                    Connection = _context.GetOrganizationService(),
                    Metadata = metadata1,
                    TableSizeCache = new StubTableSizeCache(),
                    MessageCache = new StubMessageCache(),
                    DefaultCollation = Collation.USEnglish
                },
                new DataSource
                {
                    Name = "prod",
                    Connection = _context2.GetOrganizationService(),
                    Metadata = metadata2,
                    TableSizeCache = new StubTableSizeCache(),
                    MessageCache = new StubMessageCache(),
                    DefaultCollation = Collation.USEnglish
                },
                new DataSource
                {
                    Name = "local", // Hack so that ((IQueryExecutionOptions)this).PrimaryDataSource = "local" doesn't cause test to fail
                    Connection = _context2.GetOrganizationService(),
                    Metadata = metadata2,
                    TableSizeCache = new StubTableSizeCache(),
                    MessageCache = new StubMessageCache(),
                    DefaultCollation = Collation.USEnglish
                }
            };
            var planBuilder = new ExecutionPlanBuilder(new SessionContext(datasources.ToDictionary(d => d.Name), this), this);

            var query = "SELECT uat.name, prod.name FROM uat.dbo.account AS uat INNER JOIN prod.dbo.account AS prod ON uat.accountid = prod.accountid WHERE uat.name <> prod.name AND uat.name LIKE '%test%'";

            var plans = planBuilder.Build(query, null, out _);

            Assert.AreEqual(1, plans.Length);

            var select = AssertNode<SelectNode>(plans[0]);

            var filter = AssertNode<FilterNode>(select.Source);
            Assert.AreEqual("uat.name <> prod.name", filter.Filter.ToSql());

            var join = AssertNode<MergeJoinNode>(filter.Source);
            Assert.AreEqual("uat.accountid", join.LeftAttribute.ToSql());
            Assert.AreEqual("prod.accountid", join.RightAttribute.ToSql());

            var uatFetch = AssertNode<FetchXmlScan>(join.LeftSource);
            Assert.AreEqual("uat", uatFetch.DataSource);
            AssertFetchXml(uatFetch, @"
                <fetch>
                    <entity name='account'>
                        <attribute name='name' />
                        <attribute name='accountid' />
                        <filter>
                            <condition attribute='name' operator='like' value='%test%' />
                        </filter>
                        <order attribute='accountid' />
                    </entity>
                </fetch>");

            var prodFetch = AssertNode<FetchXmlScan>(join.RightSource);
            Assert.AreEqual("prod", prodFetch.DataSource);
            AssertFetchXml(prodFetch, @"
                <fetch>
                    <entity name='account'>
                        <attribute name='name' />
                        <attribute name='accountid' />
                        <order attribute='accountid' />
                    </entity>
                </fetch>");
        }

        [TestMethod]
        public void FilterOnGroupByExpression()
        {
            var planBuilder = new ExecutionPlanBuilder(new SessionContext(_localDataSources, this), this);

            var query = @"
            SELECT
                DAY(a.createdon),
                MONTH(a.createdon),
                YEAR(a.createdon),
                COUNT(*)
            FROM
                account a
            WHERE
                YEAR(a.createdon) = 2021 AND MONTH(a.createdon) = 11
            GROUP BY
                DAY(a.createdon),
                MONTH(a.createdon),
                YEAR(a.createdon)";

            var plans = planBuilder.Build(query, null, out _);

            Assert.AreEqual(1, plans.Length);

            var select = AssertNode<SelectNode>(plans[0]);
            var grouping = AssertNode<HashMatchAggregateNode>(select.Source);
            Assert.AreEqual("createdon_day", grouping.GroupBy[0].ToSql());
            Assert.AreEqual("createdon_month", grouping.GroupBy[1].ToSql());
            Assert.AreEqual("createdon_year", grouping.GroupBy[2].ToSql());
            var calc = AssertNode<ComputeScalarNode>(grouping.Source);
            Assert.AreEqual("DAY(a.createdon)", calc.Columns["createdon_day"].ToSql());
            Assert.AreEqual("MONTH(a.createdon)", calc.Columns["createdon_month"].ToSql());
            Assert.AreEqual("YEAR(a.createdon)", calc.Columns["createdon_year"].ToSql());
            var filter = AssertNode<FilterNode>(calc.Source);
            Assert.AreEqual("YEAR(a.createdon) = 2021 AND MONTH(a.createdon) = 11", filter.Filter.ToSql().Replace("\r\n", " "));
            var fetch = AssertNode<FetchXmlScan>(filter.Source);
            AssertFetchXml(fetch, @"
                <fetch>
                    <entity name='account'>
                        <attribute name='createdon' />
                    </entity>
                </fetch>");
        }

        [TestMethod]
        public void SystemFunctions()
        {
            var planBuilder = new ExecutionPlanBuilder(new SessionContext(_localDataSources, this), this);

            var query = "SELECT CURRENT_TIMESTAMP, CURRENT_USER, GETDATE(), USER_NAME()";

            var plans = planBuilder.Build(query, null, out _);

            Assert.AreEqual(1, plans.Length);

            var select = AssertNode<SelectNode>(plans[0]);
            var calc = AssertNode<ComputeScalarNode>(select.Source);
            var constant = AssertNode<ConstantScanNode>(calc.Source);
        }

        [TestMethod]
        public void FoldEqualsCurrentUser()
        {
            var planBuilder = new ExecutionPlanBuilder(new SessionContext(_localDataSources, this), this);

            var query = "SELECT name FROM account WHERE ownerid = CURRENT_USER";

            var plans = planBuilder.Build(query, null, out _);

            Assert.AreEqual(1, plans.Length);

            var select = AssertNode<SelectNode>(plans[0]);
            var fetch = AssertNode<FetchXmlScan>(select.Source);
            AssertFetchXml(fetch, @"
                <fetch>
                    <entity name='account'>
                        <attribute name='name' />
                        <filter>
                            <condition attribute='ownerid' operator='eq-userid' />
                        </filter>
                    </entity>
                </fetch>");
        }

        [TestMethod]
        public void DoNotFoldEqualsCurrentUserOnStringField()
        {
            var planBuilder = new ExecutionPlanBuilder(new SessionContext(_localDataSources, this), this);

            var query = "SELECT systemuserid FROM systemuser WHERE domainname = CURRENT_USER";

            var plans = planBuilder.Build(query, null, out _);

            Assert.AreEqual(1, plans.Length);

            var select = AssertNode<SelectNode>(plans[0]);
            var loop = AssertNode<NestedLoopNode>(select.Source);
            Assert.AreEqual("@Expr2", loop.OuterReferences["Expr1"]);
            var compute = AssertNode<ComputeScalarNode>(loop.LeftSource);
            Assert.AreEqual("CURRENT_USER", compute.Columns["Expr1"].ToSql());
            var constant = AssertNode<ConstantScanNode>(compute.Source);
            Assert.AreEqual(1, constant.Values.Count);
            var fetch = AssertNode<FetchXmlScan>(loop.RightSource);
            AssertFetchXml(fetch, @"
                <fetch xmlns:generator='MarkMpn.SQL4CDS'>
                    <entity name='systemuser'>
                        <attribute name='systemuserid' />
                        <filter>
                            <condition attribute='domainname' operator='eq' value='@Expr2' generator:IsVariable='true' />
                        </filter>
                    </entity>
                </fetch>");
        }

        [TestMethod]
        public void UseNestedLoopToInjectDynamicFilterValue_GlobalVariable()
        {
            var planBuilder = new ExecutionPlanBuilder(new SessionContext(_localDataSources, this), this);

            var query = "SELECT * FROM account WHERE turnover = CAST(CURRENT_TIMESTAMP AS int)";

            var plans = planBuilder.Build(query, null, out _);

            Assert.AreEqual(1, plans.Length);

            var select = AssertNode<SelectNode>(plans[0]);
            var loop = AssertNode<NestedLoopNode>(select.Source);
            Assert.AreEqual("@Expr2", loop.OuterReferences["Expr1"]);
            var compute = AssertNode<ComputeScalarNode>(loop.LeftSource);
            Assert.AreEqual("CAST(CURRENT_TIMESTAMP AS int)", compute.Columns["Expr1"].ToSql());
            var constant = AssertNode<ConstantScanNode>(compute.Source);
            Assert.AreEqual(1, constant.Values.Count);
            var fetch = AssertNode<FetchXmlScan>(loop.RightSource);
            AssertFetchXml(fetch, @"
                <fetch xmlns:generator='MarkMpn.SQL4CDS'>
                    <entity name='account'>
                        <all-attributes />
                        <filter>
                            <condition attribute='turnover' operator='eq' value='@Expr2' generator:IsVariable='true' />
                        </filter>
                    </entity>
                </fetch>");
        }

        [TestMethod]
        public void UseNestedLoopToInjectDynamicFilterValue_NonDeterministicFunction()
        {
            var planBuilder = new ExecutionPlanBuilder(new SessionContext(_localDataSources, this), this);

            var query = "SELECT * FROM account WHERE turnover = CAST(GETDATE() AS int)";

            var plans = planBuilder.Build(query, null, out _);

            Assert.AreEqual(1, plans.Length);

            var select = AssertNode<SelectNode>(plans[0]);
            var loop = AssertNode<NestedLoopNode>(select.Source);
            Assert.AreEqual("@Expr2", loop.OuterReferences["Expr1"]);
            var compute = AssertNode<ComputeScalarNode>(loop.LeftSource);
            Assert.AreEqual("CAST(GETDATE() AS int)", compute.Columns["Expr1"].ToSql());
            var constant = AssertNode<ConstantScanNode>(compute.Source);
            Assert.AreEqual(1, constant.Values.Count);
            var fetch = AssertNode<FetchXmlScan>(loop.RightSource);
            AssertFetchXml(fetch, @"
                <fetch xmlns:generator='MarkMpn.SQL4CDS'>
                    <entity name='account'>
                        <all-attributes />
                        <filter>
                            <condition attribute='turnover' operator='eq' value='@Expr2' generator:IsVariable='true' />
                        </filter>
                    </entity>
                </fetch>");
        }

        [TestMethod]
        public void DoNotUseNestedLoopToInjectDynamicFilterValue_DeterministicFunction()
        {
            var planBuilder = new ExecutionPlanBuilder(new SessionContext(_localDataSources, this), this);

            var query = "SELECT * FROM account WHERE turnover = CAST(LEFT('1test', 1) AS int) + 1";

            var plans = planBuilder.Build(query, null, out _);

            Assert.AreEqual(1, plans.Length);

            var select = AssertNode<SelectNode>(plans[0]);
            var fetch = AssertNode<FetchXmlScan>(select.Source);
            AssertFetchXml(fetch, @"
                <fetch xmlns:generator='MarkMpn.SQL4CDS'>
                    <entity name='account'>
                        <all-attributes />
                        <filter>
                            <condition attribute='turnover' operator='eq' value='2' />
                        </filter>
                    </entity>
                </fetch>");
        }

        [TestMethod]
        public void EntityReferenceInQuery()
        {
            var planBuilder = new ExecutionPlanBuilder(new SessionContext(_localDataSources, this), this);

            var query = "SELECT name FROM account WHERE accountid IN ('00000000-0000-0000-0000-000000000000', '00000000-0000-0000-0000-000000000001')";

            var plans = planBuilder.Build(query, null, out _);

            Assert.AreEqual(1, plans.Length);

            var select = AssertNode<SelectNode>(plans[0]);
            var fetch = AssertNode<FetchXmlScan>(select.Source);
            AssertFetchXml(fetch, @"
                <fetch>
                    <entity name='account'>
                        <attribute name='name' />
                        <filter>
                            <condition attribute='accountid' operator='in'>
                                <value>00000000-0000-0000-0000-000000000000</value>
                                <value>00000000-0000-0000-0000-000000000001</value>
                            </condition>
                        </filter>
                    </entity>
                </fetch>");
        }

        [TestMethod]
        public void OrderBySelectExpression()
        {
            var planBuilder = new ExecutionPlanBuilder(new SessionContext(_localDataSources, this), this);

            var query = "SELECT name + 'foo' FROM account ORDER BY 1";

            var plans = planBuilder.Build(query, null, out _);

            Assert.AreEqual(1, plans.Length);

            var select = AssertNode<SelectNode>(plans[0]);
            Assert.AreEqual("Expr1", select.ColumnSet.Single().SourceColumn);
            var sort = AssertNode<SortNode>(select.Source);
            Assert.AreEqual("Expr1", sort.Sorts.Single().ToSql());
            var compute = AssertNode<ComputeScalarNode>(sort.Source);
            Assert.AreEqual("account.name + 'foo'", compute.Columns["Expr1"].ToNormalizedSql());
            var fetch = AssertNode<FetchXmlScan>(compute.Source);
            AssertFetchXml(fetch, @"
                <fetch>
                    <entity name='account'>
                        <attribute name='name' />
                    </entity>
                </fetch>");
        }

        [TestMethod]
        public void OrderByAlias()
        {
            var planBuilder = new ExecutionPlanBuilder(new SessionContext(_localDataSources, this), this);

            var query = "SELECT name AS companyname FROM account ORDER BY companyname";

            var plans = planBuilder.Build(query, null, out _);

            Assert.AreEqual(1, plans.Length);

            var select = AssertNode<SelectNode>(plans[0]);
            Assert.AreEqual("account.name", select.ColumnSet.Single().SourceColumn);
            Assert.AreEqual("companyname", select.ColumnSet.Single().OutputColumn);
            var fetch = AssertNode<FetchXmlScan>(select.Source);
            AssertFetchXml(fetch, @"
                <fetch>
                    <entity name='account'>
                        <attribute name='name' />
                        <order attribute='name' />
                    </entity>
                </fetch>");
        }

        [TestMethod]
        [ExpectedException(typeof(NotSupportedQueryFragmentException))]
        public void OrderByAliasCantUseExpression()
        {
            var planBuilder = new ExecutionPlanBuilder(new SessionContext(_localDataSources, this), this);

            var query = "SELECT name AS companyname FROM account ORDER BY companyname + ''";

            planBuilder.Build(query, null, out _);
        }

        [TestMethod]
        public void DistinctOrderByUsesScalarAggregate()
        {
            var planBuilder = new ExecutionPlanBuilder(new SessionContext(_localDataSources, this), this);

            var query = "SELECT DISTINCT account.accountid FROM metadata.entity INNER JOIN account ON entity.metadataid = account.accountid";

            var plans = planBuilder.Build(query, null, out _);

            Assert.AreEqual(1, plans.Length);

            var select = AssertNode<SelectNode>(plans[0]);
            Assert.AreEqual("account.accountid", select.ColumnSet.Single().SourceColumn);
            var aggregate = AssertNode<StreamAggregateNode>(select.Source);
            Assert.AreEqual("account.accountid", aggregate.GroupBy.Single().ToSql());
            var merge = AssertNode<MergeJoinNode>(aggregate.Source);
            var fetch = AssertNode<FetchXmlScan>(merge.LeftSource);
            AssertFetchXml(fetch, @"
                <fetch>
                    <entity name='account'>
                        <attribute name='accountid' />
                        <order attribute='accountid' />
                    </entity>
                </fetch>");
            var sort = AssertNode<SortNode>(merge.RightSource);
            Assert.AreEqual("entity.metadataid", sort.Sorts[0].ToSql());
            var meta = AssertNode<MetadataQueryNode>(sort.Source);
        }

        [TestMethod]
        public void DeclareVariableSetLiteralSelect()
        {
            var planBuilder = new ExecutionPlanBuilder(new SessionContext(_localDataSources, this), this);

            var query = @"
                DECLARE @test int
                SET @test = 1
                SELECT @test";

            var plans = planBuilder.Build(query, null, out _);

            Assert.AreEqual(3, plans.Length);

            var declare = AssertNode<DeclareVariablesNode>(plans[0]);
            Assert.AreEqual(1, declare.Variables.Count);
            Assert.AreEqual(typeof(SqlInt32), declare.Variables["@test"].ToNetType(out _));

            var setVariable = AssertNode<AssignVariablesNode>(plans[1]);
            Assert.AreEqual(1, setVariable.Variables.Count);
            Assert.AreEqual("@test", setVariable.Variables[0].VariableName);
            Assert.AreEqual("Expr1", setVariable.Variables[0].SourceColumn);
            var setConstantScan = AssertNode<ConstantScanNode>(setVariable.Source);
            Assert.AreEqual(1, setConstantScan.Values.Count);
            Assert.AreEqual("CONVERT (INT, 1)", setConstantScan.Values[0]["Expr1"].ToSql());

            var select = AssertNode<SelectNode>(plans[2]);
            Assert.AreEqual("Expr2", select.ColumnSet[0].SourceColumn);
            var selectCompute = AssertNode<ComputeScalarNode>(select.Source);
            Assert.AreEqual("@test", selectCompute.Columns["Expr2"].ToSql());
            var selectConstantScan = AssertNode<ConstantScanNode>(selectCompute.Source);
            Assert.AreEqual(1, selectConstantScan.Values.Count);

            var parameterTypes = new Dictionary<string, DataTypeReference>();
            var parameterValues = new Dictionary<string, INullable>();

            foreach (var plan in plans)
            {
                if (plan is IDataReaderExecutionPlanNode selectQuery)
                {
                    var results = selectQuery.Execute(new NodeExecutionContext(new SessionContext(_localDataSources, this), this, parameterTypes, parameterValues, null), CommandBehavior.Default);
                    var dataTable = new DataTable();
                    dataTable.Load(results);

                    Assert.AreEqual(1, dataTable.Rows.Count);
                    Assert.AreEqual(1, dataTable.Columns.Count);
                    Assert.AreEqual(1, dataTable.Rows[0][0]);
                }
                else if (plan is IDmlQueryExecutionPlanNode dmlQuery)
                {
                    dmlQuery.Execute(new NodeExecutionContext(new SessionContext(_localDataSources, this), this, parameterTypes, parameterValues, null), out _, out _);
                }
            }
        }

        [TestMethod]
        public void SetVariableInDeclaration()
        {
            var planBuilder = new ExecutionPlanBuilder(new SessionContext(_localDataSources, this), this);

            var query = @"
                DECLARE @test int = 1
                SELECT @test";

            var plans = planBuilder.Build(query, null, out _);

            Assert.AreEqual(3, plans.Length);

            var declare = AssertNode<DeclareVariablesNode>(plans[0]);
            Assert.AreEqual(1, declare.Variables.Count);
            Assert.AreEqual(typeof(SqlInt32), declare.Variables["@test"].ToNetType(out _));

            var setVariable = AssertNode<AssignVariablesNode>(plans[1]);
            Assert.AreEqual(1, setVariable.Variables.Count);
            Assert.AreEqual("@test", setVariable.Variables[0].VariableName);
            Assert.AreEqual("Expr1", setVariable.Variables[0].SourceColumn);
            var setConstantScan = AssertNode<ConstantScanNode>(setVariable.Source);
            Assert.AreEqual(1, setConstantScan.Values.Count);
            Assert.AreEqual("CONVERT (INT, 1)", setConstantScan.Values[0]["Expr1"].ToSql());

            var select = AssertNode<SelectNode>(plans[2]);
            Assert.AreEqual("Expr2", select.ColumnSet[0].SourceColumn);
            var selectCompute = AssertNode<ComputeScalarNode>(select.Source);
            Assert.AreEqual("@test", selectCompute.Columns["Expr2"].ToSql());
            var selectConstantScan = AssertNode<ConstantScanNode>(selectCompute.Source);
            Assert.AreEqual(1, selectConstantScan.Values.Count);

            var parameterTypes = new Dictionary<string, DataTypeReference>();
            var parameterValues = new Dictionary<string, INullable>();

            foreach (var plan in plans)
            {
                if (plan is IDataReaderExecutionPlanNode selectQuery)
                {
                    var results = selectQuery.Execute(new NodeExecutionContext(new SessionContext(_localDataSources, this), this, parameterTypes, parameterValues, null), CommandBehavior.Default);
                    var dataTable = new DataTable();
                    dataTable.Load(results);

                    Assert.AreEqual(1, dataTable.Rows.Count);
                    Assert.AreEqual(1, dataTable.Columns.Count);
                    Assert.AreEqual(1, dataTable.Rows[0][0]);
                }
                else if (plan is IDmlQueryExecutionPlanNode dmlQuery)
                {
                    dmlQuery.Execute(new NodeExecutionContext(new SessionContext(_localDataSources, this), this, parameterTypes, parameterValues, null), out _, out _);
                }
            }
        }

        [TestMethod]
        [ExpectedException(typeof(NotSupportedQueryFragmentException))]
        public void UnknownVariable()
        {
            var planBuilder = new ExecutionPlanBuilder(new SessionContext(_localDataSources, this), this);

            var query = "SET @test = 1";

            planBuilder.Build(query, null, out _);
        }

        [TestMethod]
        [ExpectedException(typeof(NotSupportedQueryFragmentException))]
        public void DuplicateVariable()
        {
            var planBuilder = new ExecutionPlanBuilder(new SessionContext(_localDataSources, this), this);

            var query = @"
                DECLARE @test INT
                DECLARE @test INT";

            planBuilder.Build(query, null, out _);
        }

        [TestMethod]
        public void VariableTypeConversionIntToString()
        {
            var planBuilder = new ExecutionPlanBuilder(new SessionContext(_localDataSources, this), this);

            var query = @"
                DECLARE @test varchar(3)
                SET @test = 100
                SELECT @test";

            var plans = planBuilder.Build(query, null, out _);

            var parameterTypes = new Dictionary<string, DataTypeReference>();
            var parameterValues = new Dictionary<string, INullable>();

            foreach (var plan in plans)
            {
                if (plan is IDataReaderExecutionPlanNode selectQuery)
                {
                    var results = selectQuery.Execute(new NodeExecutionContext(new SessionContext(_localDataSources, this), this, parameterTypes, parameterValues, null), CommandBehavior.Default);
                    var dataTable = new DataTable();
                    dataTable.Load(results);

                    Assert.AreEqual(1, dataTable.Rows.Count);
                    Assert.AreEqual(1, dataTable.Columns.Count);
                    Assert.AreEqual("100", dataTable.Rows[0][0]);
                }
                else if (plan is IDmlQueryExecutionPlanNode dmlQuery)
                {
                    dmlQuery.Execute(new NodeExecutionContext(new SessionContext(_localDataSources, this), this, parameterTypes, parameterValues, null), out _, out _);
                }
            }
        }

        [TestMethod]
        public void VariableTypeConversionStringTruncation()
        {
            var planBuilder = new ExecutionPlanBuilder(new SessionContext(_localDataSources, this), this);

            var query = @"
                DECLARE @test varchar(3)
                SET @test = 'test'
                SELECT @test";

            var plans = planBuilder.Build(query, null, out _);

            var parameterTypes = new Dictionary<string, DataTypeReference>();
            var parameterValues = new Dictionary<string, INullable>();

            foreach (var plan in plans)
            {
                if (plan is IDataReaderExecutionPlanNode selectQuery)
                {
                    var results = selectQuery.Execute(new NodeExecutionContext(new SessionContext(_localDataSources, this), this, parameterTypes, parameterValues, null), CommandBehavior.Default);
                    var dataTable = new DataTable();
                    dataTable.Load(results);

                    Assert.AreEqual(1, dataTable.Rows.Count);
                    Assert.AreEqual(1, dataTable.Columns.Count);
                    Assert.AreEqual("tes", dataTable.Rows[0][0]);
                }
                else if (plan is IDmlQueryExecutionPlanNode dmlQuery)
                {
                    dmlQuery.Execute(new NodeExecutionContext(new SessionContext(_localDataSources, this), this, parameterTypes, parameterValues, null), out _, out _);
                }
            }
        }

        [TestMethod]
        [ExpectedException(typeof(NotSupportedQueryFragmentException))]
        public void CannotCombineSetVariableAndDataRetrievalInSelect()
        {
            var planBuilder = new ExecutionPlanBuilder(new SessionContext(_localDataSources, this), this);

            // A SELECT statement that assigns a value to a variable must not be combined with data-retrieval operations
            var query = @"
                DECLARE @test varchar(3)
                SELECT @test = name, accountid FROM account";

            planBuilder.Build(query, null, out _);
        }

        [TestMethod]
        public void SetVariableWithSelectUsesFinalValue()
        {
            var planBuilder = new ExecutionPlanBuilder(new SessionContext(_localDataSources, this), this);

            var query = @"
                DECLARE @test varchar(3)
                SELECT @test = name FROM account ORDER BY name
                SELECT @test";

            var plans = planBuilder.Build(query, null, out _);

            Assert.AreEqual(3, plans.Length);

            var declare = AssertNode<DeclareVariablesNode>(plans[0]);
            Assert.AreEqual(1, declare.Variables.Count);
            Assert.AreEqual(typeof(SqlString), declare.Variables["@test"].ToNetType(out _));

            var setVariable = AssertNode<AssignVariablesNode>(plans[1]);
            Assert.AreEqual(1, setVariable.Variables.Count);
            Assert.AreEqual("@test", setVariable.Variables[0].VariableName);
            Assert.AreEqual("Expr1", setVariable.Variables[0].SourceColumn);
            var setCompute = AssertNode<ComputeScalarNode>(setVariable.Source);
            Assert.AreEqual("CONVERT (VARCHAR (3), account.name)", setCompute.Columns["Expr1"].ToSql());
            var setFetchXml = AssertNode<FetchXmlScan>(setCompute.Source);
            AssertFetchXml(setFetchXml, @"
                <fetch>
                    <entity name='account'>
                        <attribute name='name' />
                        <order attribute='name' />
                    </entity>
                </fetch>");

            var select = AssertNode<SelectNode>(plans[2]);
            Assert.AreEqual("Expr2", select.ColumnSet[0].SourceColumn);
            var selectCompute = AssertNode<ComputeScalarNode>(select.Source);
            Assert.AreEqual("@test", selectCompute.Columns["Expr2"].ToSql());
            var selectConstantScan = AssertNode<ConstantScanNode>(selectCompute.Source);
            Assert.AreEqual(1, selectConstantScan.Values.Count);

            _context.Data["account"] = new Dictionary<Guid, Entity>
            {
                [Guid.NewGuid()] = new Entity("account")
                {
                    ["name"] = "X"
                },
                [Guid.NewGuid()] = new Entity("account")
                {
                    ["name"] = "Z"
                },
                [Guid.NewGuid()] = new Entity("account")
                {
                    ["name"] = "Y"
                },
            };

            var parameterTypes = new Dictionary<string, DataTypeReference>();
            var parameterValues = new Dictionary<string, INullable>();

            foreach (var plan in plans)
            {
                if (plan is IDataReaderExecutionPlanNode selectQuery)
                {
                    var results = selectQuery.Execute(new NodeExecutionContext(new SessionContext(_localDataSources, this), this, parameterTypes, parameterValues, null), CommandBehavior.Default);
                    var dataTable = new DataTable();
                    dataTable.Load(results);

                    Assert.AreEqual(1, dataTable.Rows.Count);
                    Assert.AreEqual(1, dataTable.Columns.Count);
                    Assert.AreEqual("Z", dataTable.Rows[0][0]);
                }
                else if (plan is IDmlQueryExecutionPlanNode dmlQuery)
                {
                    dmlQuery.Execute(new NodeExecutionContext(new SessionContext(_localDataSources, this), this, parameterTypes, parameterValues, null), out _, out _);
                }
            }
        }

        [TestMethod]
        public void VarCharLengthDefaultsTo1()
        {
            var planBuilder = new ExecutionPlanBuilder(new SessionContext(_localDataSources, this), this);

            var query = @"
                DECLARE @test varchar
                SET @test = 'test'
                SELECT @test";

            var plans = planBuilder.Build(query, null, out _);

            var parameterTypes = new Dictionary<string, DataTypeReference>();
            var parameterValues = new Dictionary<string, INullable>();

            foreach (var plan in plans)
            {
                if (plan is IDataReaderExecutionPlanNode selectQuery)
                {
                    var results = selectQuery.Execute(new NodeExecutionContext(new SessionContext(_localDataSources, this), this, parameterTypes, parameterValues, null), CommandBehavior.Default);
                    var dataTable = new DataTable();
                    dataTable.Load(results);

                    Assert.AreEqual(1, dataTable.Rows.Count);
                    Assert.AreEqual(1, dataTable.Columns.Count);
                    Assert.AreEqual("t", dataTable.Rows[0][0]);
                }
                else if (plan is IDmlQueryExecutionPlanNode dmlQuery)
                {
                    dmlQuery.Execute(new NodeExecutionContext(new SessionContext(_localDataSources, this), this, parameterTypes, parameterValues, null), out _, out _);
                }
            }
        }

        [TestMethod]
        [ExpectedException(typeof(NotSupportedQueryFragmentException))]
        public void CursorVariableNotSupported()
        {
            var planBuilder = new ExecutionPlanBuilder(new SessionContext(_localDataSources, this), this);

            var query = @"
                DECLARE @test CURSOR";

            planBuilder.Build(query, null, out _);
        }

        [TestMethod]
        [ExpectedException(typeof(NotSupportedQueryFragmentException))]
        public void TableVariableNotSupported()
        {
            var planBuilder = new ExecutionPlanBuilder(new SessionContext(_localDataSources, this), this);

            var query = @"
                DECLARE @test TABLE (ID INT)";

            planBuilder.Build(query, null, out _);
        }

        [TestMethod]
        public void IfStatement()
        {
            var planBuilder = new ExecutionPlanBuilder(new SessionContext(_localDataSources, this), this) { EstimatedPlanOnly = true };

            var query = @"
                IF @param1 = 1
                BEGIN
                    INSERT INTO account (name) VALUES ('one')
                    DELETE FROM account WHERE accountid = @@IDENTITY
                END
                ELSE
                    SELECT name FROM account";

            var parameters = new Dictionary<string, DataTypeReference>
            {
                ["@param1"] = typeof(SqlInt32).ToSqlType(null)
            };
            var plans = planBuilder.Build(query, parameters, out _);

            Assert.AreEqual(1, plans.Length);

            var cond = AssertNode<ConditionalNode>(plans[0]);
            Assert.AreEqual("@param1 = 1", cond.Condition.ToSql());
            Assert.AreEqual(ConditionalNodeType.If, cond.Type);

            Assert.AreEqual(2, cond.TrueStatements.Length);
            AssertNode<InsertNode>(cond.TrueStatements[0]);
            AssertNode<DeleteNode>(cond.TrueStatements[1]);

            Assert.AreEqual(1, cond.FalseStatements.Length);
            AssertNode<SelectNode>(cond.FalseStatements[0]);
        }

        [TestMethod]
        public void WhileStatement()
        {
            var planBuilder = new ExecutionPlanBuilder(new SessionContext(_localDataSources, this), this) { EstimatedPlanOnly = true };

            var query = @"
                WHILE @param1 < 10
                BEGIN
                    INSERT INTO account (name) VALUES (@param1)
                    SET @param1 += 1
                END";

            var parameters = new Dictionary<string, DataTypeReference>
            {
                ["@param1"] = typeof(SqlInt32).ToSqlType(null)
            };
            var plans = planBuilder.Build(query, parameters, out _);

            Assert.AreEqual(1, plans.Length);

            var cond = AssertNode<ConditionalNode>(plans[0]);
            Assert.AreEqual("@param1 < 10", cond.Condition.ToSql());
            Assert.AreEqual(ConditionalNodeType.While, cond.Type);

            Assert.AreEqual(2, cond.TrueStatements.Length);
            AssertNode<InsertNode>(cond.TrueStatements[0]);
            AssertNode<AssignVariablesNode>(cond.TrueStatements[1]);
        }

        [TestMethod]
        public void IfNotExists()
        {
            var planBuilder = new ExecutionPlanBuilder(new SessionContext(_localDataSources, this), this) { EstimatedPlanOnly = true };

            var query = @"
                IF NOT EXISTS(SELECT * FROM account WHERE name = @param1)
                BEGIN
                    INSERT INTO account (name) VALUES (@param1)
                END";

            var parameters = new Dictionary<string, DataTypeReference>
            {
                ["@param1"] = typeof(SqlString).ToSqlType(null)
            };
            var plans = planBuilder.Build(query, parameters, out _);

            Assert.AreEqual(1, plans.Length);

            var cond = AssertNode<ConditionalNode>(plans[0]);

            Assert.AreEqual(1, cond.TrueStatements.Length);
            AssertNode<InsertNode>(cond.TrueStatements[0]);
        }

        [TestMethod]
        public void DuplicatedAliases()
        {
            var planBuilder = new ExecutionPlanBuilder(new SessionContext(_localDataSources, this), this);

            var query = "SELECT name, createdon AS name FROM account";

            var plans = planBuilder.Build(query, null, out _);

            Assert.AreEqual(1, plans.Length);

            var select = AssertNode<SelectNode>(plans[0]);
            var fetch = AssertNode<FetchXmlScan>(select.Source);
            AssertFetchXml(fetch, @"
                <fetch>
                    <entity name='account'>
                        <attribute name='name' />
                        <attribute name='createdon' />
                    </entity>
                </fetch>");
        }

        [TestMethod]
        public void MetadataLeftJoinData()
        {
            var planBuilder = new ExecutionPlanBuilder(new SessionContext(_localDataSources, this), this);

            var query = @"
                SELECT entity.logicalname, account.name, contact.firstname 
                FROM 
                    metadata.entity 
                    LEFT OUTER JOIN account ON entity.metadataid = account.accountid 
                    LEFT OUTER JOIN contact ON account.primarycontactid = contact.contactid
                WHERE
                    entity.logicalname = 'account'";

            var plans = planBuilder.Build(query, null, out _);

            Assert.AreEqual(1, plans.Length);

            var select = AssertNode<SelectNode>(plans[0]);
            var nestedLoop = AssertNode<NestedLoopNode>(select.Source);
            Assert.AreEqual(QualifiedJoinType.LeftOuter, nestedLoop.JoinType);
            Assert.AreEqual(1, nestedLoop.OuterReferences.Count);
            var outerReference = nestedLoop.OuterReferences["entity.metadataid"];
            Assert.IsTrue(outerReference.StartsWith("@Cond"));
            var meta = AssertNode<MetadataQueryNode>(nestedLoop.LeftSource);
            var fetch = AssertNode<FetchXmlScan>(nestedLoop.RightSource);
            AssertFetchXml(fetch, $@"
                <fetch xmlns:generator='MarkMpn.SQL4CDS'>
                    <entity name='account'>
                        <attribute name='name' />
                        <link-entity name='contact' alias='contact' from='contactid' to='primarycontactid' link-type='outer'>
                            <attribute name='firstname' />
                        </link-entity>
                        <filter>
                            <condition attribute='accountid' operator='eq' value='{outerReference}' generator:IsVariable='true' />
                        </filter>
                    </entity>
                </fetch>");
        }

        [TestMethod]
        public void NotEqualExcludesNull()
        {
            var planBuilder = new ExecutionPlanBuilder(new SessionContext(_localDataSources, this), this);

            var query = @"
                SELECT name FROM account WHERE name <> 'Data8'";

            var plans = planBuilder.Build(query, null, out _);

            Assert.AreEqual(1, plans.Length);

            var select = AssertNode<SelectNode>(plans[0]);
            var fetch = AssertNode<FetchXmlScan>(select.Source);
            AssertFetchXml(fetch, @"
                <fetch>
                    <entity name='account'>
                        <attribute name='name' />
                        <filter>
                            <condition attribute='name' operator='ne' value='Data8' />
                            <condition attribute='name' operator='not-null' />
                        </filter>
                    </entity>
                </fetch>");
        }

        [TestMethod]
        public void DistinctFromAllowsNull()
        {
            var planBuilder = new ExecutionPlanBuilder(new SessionContext(_localDataSources, this), this);

            var query = @"
                SELECT name FROM account WHERE name IS DISTINCT FROM 'Data8'";

            var plans = planBuilder.Build(query, null, out _);

            Assert.AreEqual(1, plans.Length);

            var select = AssertNode<SelectNode>(plans[0]);
            var fetch = AssertNode<FetchXmlScan>(select.Source);
            AssertFetchXml(fetch, @"
                <fetch>
                    <entity name='account'>
                        <attribute name='name' />
                        <filter>
                            <condition attribute='name' operator='ne' value='Data8' />
                        </filter>
                    </entity>
                </fetch>");
        }

        [TestMethod]
        public void DoNotFoldFilterOnNameVirtualAttributeWithTooManyJoins()
        {
            var planBuilder = new ExecutionPlanBuilder(new SessionContext(_localDataSources, this), this);

            var query = @"
                select top 10 a.name
                from account a
                    join contact c1 on c1.parentcustomerid = a.accountid
                    join contact c2 on c2.parentcustomerid = a.accountid
                    join contact c3 on c3.parentcustomerid = a.accountid
                    join contact c4 on c4.parentcustomerid = a.accountid
                    join contact c5 on c5.parentcustomerid = a.accountid
                    join contact c6 on c6.parentcustomerid = a.accountid
                    join contact c7 on c7.parentcustomerid = a.accountid
                    join contact c8 on c8.parentcustomerid = a.accountid
                    join contact c9 on c9.parentcustomerid = a.accountid
                    join contact c10 on c10.parentcustomerid = a.accountid
                    join contact c11 on c11.parentcustomerid = a.accountid
                where a.primarycontactidname = 'Test'";

            var plans = planBuilder.Build(query, null, out _);

            Assert.AreEqual(1, plans.Length);

            var select = AssertNode<SelectNode>(plans[0]);
            var top = AssertNode<TopNode>(select.Source);
            var join = AssertNode<HashJoinNode>(top.Source);
            var fetch1 = AssertNode<FetchXmlScan>(join.LeftSource);
            AssertFetchXml(fetch1, @"
                <fetch>
                    <entity name='contact'>
                        <attribute name='parentcustomerid' />
                        <filter>
                            <condition attribute='parentcustomerid' operator='not-null' />
                        </filter>
                    </entity>
                </fetch>");
            var fetch2 = AssertNode<FetchXmlScan>(join.RightSource);
            Assert.IsTrue(fetch2.UsingCustomPaging);
            AssertFetchXml(fetch2, @"
                <fetch>
                    <entity name='contact'>
                        <attribute name='contactid' />
                        <link-entity name='account' alias='a' from='accountid' to='parentcustomerid' link-type='inner'>
                            <attribute name='name' />
                            <attribute name='accountid' />
                            <link-entity name='contact' alias='c2' from='parentcustomerid' to='accountid' link-type='inner'>
                                <attribute name='contactid' />
                                <order attribute='contactid' />
                            </link-entity>
                            <link-entity name='contact' alias='c3' from='parentcustomerid' to='accountid' link-type='inner'>
                                <attribute name='contactid' />
                                <order attribute='contactid' />
                            </link-entity>
                            <link-entity name='contact' alias='c4' from='parentcustomerid' to='accountid' link-type='inner'>
                                <attribute name='contactid' />
                                <order attribute='contactid' />
                            </link-entity>
                            <link-entity name='contact' alias='c5' from='parentcustomerid' to='accountid' link-type='inner'>
                                <attribute name='contactid' />
                                <order attribute='contactid' />
                            </link-entity>
                            <link-entity name='contact' alias='c6' from='parentcustomerid' to='accountid' link-type='inner'>
                                <attribute name='contactid' />
                                <order attribute='contactid' />
                            </link-entity>
                            <link-entity name='contact' alias='c7' from='parentcustomerid' to='accountid' link-type='inner'>
                                <attribute name='contactid' />
                                <order attribute='contactid' />
                            </link-entity>
                            <link-entity name='contact' alias='c8' from='parentcustomerid' to='accountid' link-type='inner'>
                                <attribute name='contactid' />
                                <order attribute='contactid' />
                            </link-entity>
                            <link-entity name='contact' alias='c9' from='parentcustomerid' to='accountid' link-type='inner'>
                                <attribute name='contactid' />
                                <order attribute='contactid' />
                            </link-entity>
                            <link-entity name='contact' alias='c10' from='parentcustomerid' to='accountid' link-type='inner'>
                                <attribute name='contactid' />
                                <order attribute='contactid' />
                            </link-entity>
                            <filter>
                                <condition attribute='primarycontactidname' operator='eq' value='Test' />
                            </filter>
                            <order attribute='accountid' />
                        </link-entity>
                        <order attribute='contactid' />
                    </entity>
                </fetch>");
        }

        [TestMethod]
        public void FilterOnVirtualTypeAttributeEquals()
        {
            var planBuilder = new ExecutionPlanBuilder(new SessionContext(_localDataSources, this), this);

            var query = @"SELECT firstname FROM contact WHERE parentcustomeridtype = 'contact'";

            var plans = planBuilder.Build(query, null, out _);

            Assert.AreEqual(1, plans.Length);

            var select = AssertNode<SelectNode>(plans[0]);
            var fetch = AssertNode<FetchXmlScan>(select.Source);
            AssertFetchXml(fetch, @"
                <fetch>
                    <entity name='contact'>
                        <attribute name='firstname' />
                        <filter>
                            <condition attribute='parentcustomeridtype' operator='eq' value='2' />
                        </filter>
                    </entity>
                </fetch>");
        }

        [TestMethod]
        public void FilterOnVirtualTypeAttributeEqualsImpossible()
        {
            var planBuilder = new ExecutionPlanBuilder(new SessionContext(_localDataSources, this), this);

            var query = @"SELECT firstname FROM contact WHERE parentcustomeridtype = 'non-existent-entity'";

            var plans = planBuilder.Build(query, null, out _);

            Assert.AreEqual(1, plans.Length);

            var select = AssertNode<SelectNode>(plans[0]);
            var fetch = AssertNode<FetchXmlScan>(select.Source);
            AssertFetchXml(fetch, @"
                <fetch>
                    <entity name='contact'>
                        <attribute name='firstname' />
                        <filter>
                            <condition attribute='parentcustomeridtype' operator='eq' value='0' />
                        </filter>
                    </entity>
                </fetch>");
        }

        [TestMethod]
        public void FilterOnVirtualTypeAttributeNotEquals()
        {
            var planBuilder = new ExecutionPlanBuilder(new SessionContext(_localDataSources, this), this);

            var query = @"SELECT firstname FROM contact WHERE parentcustomeridtype <> 'contact'";

            var plans = planBuilder.Build(query, null, out _);

            Assert.AreEqual(1, plans.Length);

            var select = AssertNode<SelectNode>(plans[0]);
            var fetch = AssertNode<FetchXmlScan>(select.Source);
            AssertFetchXml(fetch, @"
                <fetch>
                    <entity name='contact'>
                        <attribute name='firstname' />
                        <filter>
                            <condition attribute='parentcustomeridtype' operator='ne' value='2' />
                            <condition attribute='parentcustomeridtype' operator='not-null' />
                        </filter>
                    </entity>
                </fetch>");
        }

        [TestMethod]
        public void FilterOnVirtualTypeAttributeNotInImpossible()
        {
            var planBuilder = new ExecutionPlanBuilder(new SessionContext(_localDataSources, this), this);

            var query = @"SELECT firstname FROM contact WHERE parentcustomeridtype NOT IN ('account', 'contact')";

            var plans = planBuilder.Build(query, null, out _);

            Assert.AreEqual(1, plans.Length);

            var select = AssertNode<SelectNode>(plans[0]);
            var fetch = AssertNode<FetchXmlScan>(select.Source);
            AssertFetchXml(fetch, @"
                <fetch>
                    <entity name='contact'>
                        <attribute name='firstname' />
                        <filter>
                            <condition attribute='parentcustomeridtype' operator='not-in'>
                                <value>1</value>
                                <value>2</value>
                            </condition>
                        </filter>
                    </entity>
                </fetch>");
        }

        [TestMethod]
        public void FilterOnVirtualTypeAttributeNull()
        {
            var planBuilder = new ExecutionPlanBuilder(new SessionContext(_localDataSources, this), this);

            var query = @"SELECT firstname FROM contact WHERE parentcustomeridtype IS NULL";

            var plans = planBuilder.Build(query, null, out _);

            Assert.AreEqual(1, plans.Length);

            var select = AssertNode<SelectNode>(plans[0]);
            var fetch = AssertNode<FetchXmlScan>(select.Source);
            AssertFetchXml(fetch, @"
                <fetch>
                    <entity name='contact'>
                        <attribute name='firstname' />
                        <filter>
                            <condition attribute='parentcustomeridtype' operator='null' />
                        </filter>
                    </entity>
                </fetch>");
        }

        [TestMethod]
        public void FilterOnVirtualTypeAttributeNotNull()
        {
            var planBuilder = new ExecutionPlanBuilder(new SessionContext(_localDataSources, this), this);

            var query = @"SELECT firstname FROM contact WHERE parentcustomeridtype IS NOT NULL";

            var plans = planBuilder.Build(query, null, out _);

            Assert.AreEqual(1, plans.Length);

            var select = AssertNode<SelectNode>(plans[0]);
            var fetch = AssertNode<FetchXmlScan>(select.Source);
            AssertFetchXml(fetch, @"
                <fetch>
                    <entity name='contact'>
                        <attribute name='firstname' />
                        <filter>
                            <condition attribute='parentcustomeridtype' operator='not-null' />
                        </filter>
                    </entity>
                </fetch>");
        }

        [TestMethod]
        public void SubqueriesInValueList()
        {
            var planBuilder = new ExecutionPlanBuilder(new SessionContext(_localDataSources, this), this);

            var query = @"SELECT a FROM (VALUES ('a'), ((SELECT TOP 1 firstname FROM contact)), ('b'), (1)) AS MyTable (a)";

            var plans = planBuilder.Build(query, null, out _);

            Assert.AreEqual(1, plans.Length);

            var select = AssertNode<SelectNode>(plans[0]);
            var concat = AssertNode<ConcatenateNode>(select.Source);
            var a = AssertNode<ConstantScanNode>(concat.Sources[0]);
            var firstname = AssertNode<ComputeScalarNode>(concat.Sources[1]);
            var loop = AssertNode<NestedLoopNode>(firstname.Source);
            var firstnamePlaceholder = AssertNode<ConstantScanNode>(loop.LeftSource);
            var fetch = AssertNode<FetchXmlScan>(loop.RightSource);
            var b = AssertNode<ConstantScanNode>(concat.Sources[2]);
            var one = AssertNode<ConstantScanNode>(concat.Sources[3]);

            AssertFetchXml(fetch, @"
                <fetch top='1'>
                    <entity name='contact'>
                        <attribute name='firstname' />
                    </entity>
                </fetch>");
        }

        [TestMethod]
        public void FoldFilterOnIdentity()
        {
            var planBuilder = new ExecutionPlanBuilder(new SessionContext(_localDataSources, this), this);

            var query = @"SELECT name FROM account WHERE accountid = @@IDENTITY";

            var plans = planBuilder.Build(query, null, out _);

            Assert.AreEqual(1, plans.Length);

            var select = AssertNode<SelectNode>(plans[0]);
            var fetch = AssertNode<FetchXmlScan>(select.Source);

            AssertFetchXml(fetch, @"
                <fetch xmlns:generator='MarkMpn.SQL4CDS'>
                    <entity name='account'>
                        <attribute name='name' />
                        <filter>
                            <condition attribute='accountid' operator='eq' value='@@IDENTITY' generator:IsVariable='true' />
                        </filter>
                    </entity>
                </fetch>");
        }

        [TestMethod]
        public void FoldPrimaryIdInQuery()
        {
            var planBuilder = new ExecutionPlanBuilder(new SessionContext(_localDataSources, this), this);

            var query = @"SELECT name FROM account WHERE accountid IN (SELECT accountid FROM account INNER JOIN contact ON account.primarycontactid = contact.contactid WHERE name = 'Data8')";

            var plans = planBuilder.Build(query, null, out _);

            Assert.AreEqual(1, plans.Length);

            var select = AssertNode<SelectNode>(plans[0]);
            var fetch = AssertNode<FetchXmlScan>(select.Source);

            AssertFetchXml(fetch, @"
                <fetch xmlns:generator='MarkMpn.SQL4CDS'>
                    <entity name='account'>
                        <attribute name='name' />
                        <link-entity name='contact' alias='contact' from='contactid' to='primarycontactid' link-type='inner' />
                        <filter>
                            <condition attribute='name' operator='eq' value='Data8' />
                        </filter>
                    </entity>
                </fetch>");
        }

        [TestMethod]
        public void FoldPrimaryIdInQueryWithTop()
        {
            var planBuilder = new ExecutionPlanBuilder(new SessionContext(_localDataSources, this), this);

            var query = @"DELETE FROM account WHERE accountid IN (SELECT TOP 10 accountid FROM account ORDER BY createdon DESC)";

            var plans = planBuilder.Build(query, null, out _);

            Assert.AreEqual(1, plans.Length);

            var delete = AssertNode<DeleteNode>(plans[0]);
            var fetch = AssertNode<FetchXmlScan>(delete.Source);

            AssertFetchXml(fetch, @"
                <fetch xmlns:generator='MarkMpn.SQL4CDS' top='10'>
                    <entity name='account'>
                        <attribute name='accountid' />
                        <order attribute='createdon' descending='true' />
                    </entity>
                </fetch>");
        }

        [TestMethod]
        public void InsertParameters()
        {
            var planBuilder = new ExecutionPlanBuilder(new SessionContext(_localDataSources, this), this);

            var query = @"DECLARE @name varchar(100) = 'test'; INSERT INTO account (name) VALUES (@name)";

            var plans = planBuilder.Build(query, null, out _);

            Assert.AreEqual(3, plans.Length);

            AssertNode<DeclareVariablesNode>(plans[0]);
            AssertNode<AssignVariablesNode>(plans[1]);
            var insert = AssertNode<InsertNode>(plans[2]);
            var compute = AssertNode<ComputeScalarNode>(insert.Source);
            var constant = AssertNode<ConstantScanNode>(compute.Source);
        }

        [TestMethod]
        public void NotExistsParameters()
        {
            var planBuilder = new ExecutionPlanBuilder(new SessionContext(_localDataSources, this), this);

            var query = @"DECLARE @firstname AS VARCHAR (100) = 'Mark', @lastname AS VARCHAR (100) = 'Carrington';

IF NOT EXISTS (SELECT * FROM contact WHERE firstname = @firstname AND lastname = @lastname)
BEGIN
    INSERT INTO contact (firstname, lastname)
    VALUES              (@firstname, @lastname);
END";

            var plans = planBuilder.Build(query, null, out _);

            Assert.AreEqual(4, plans.Length);

            AssertNode<DeclareVariablesNode>(plans[0]);
            AssertNode<AssignVariablesNode>(plans[1]);
            AssertNode<AssignVariablesNode>(plans[2]);
            var cond = AssertNode<ConditionalNode>(plans[3]);
            var compute = AssertNode<ComputeScalarNode>(cond.Source);
            var loop = AssertNode<NestedLoopNode>(compute.Source);
            var constant = AssertNode<ConstantScanNode>(loop.LeftSource);
            var fetch = AssertNode<FetchXmlScan>(loop.RightSource);
            var insert = AssertNode<InsertNode>(cond.TrueStatements[0]);
            var insertCompute = AssertNode<ComputeScalarNode>(insert.Source);
            var insertConstant = AssertNode<ConstantScanNode>(insertCompute.Source);

            AssertFetchXml(fetch, @"
                <fetch xmlns:generator='MarkMpn.SQL4CDS' top='1'>
                    <entity name='contact'>
                        <attribute name='contactid' />
                        <filter>
                            <condition attribute='firstname' operator='eq' value='@firstname' generator:IsVariable='true' />
                            <condition attribute='lastname' operator='eq' value='@lastname' generator:IsVariable='true' />
                        </filter>
                    </entity>
                </fetch>");
        }

        [TestMethod]
        public void UpdateParameters()
        {
            var planBuilder = new ExecutionPlanBuilder(new SessionContext(_localDataSources, this), this);

            var query = @"declare @name varchar(100) = 'Data8', @employees int = 10
UPDATE account SET employees = @employees WHERE name = @name";

            var plans = planBuilder.Build(query, null, out _);

            Assert.AreEqual(4, plans.Length);

            AssertNode<DeclareVariablesNode>(plans[0]);
            AssertNode<AssignVariablesNode>(plans[1]);
            AssertNode<AssignVariablesNode>(plans[2]);
            var update = AssertNode<UpdateNode>(plans[3]);
            var compute = AssertNode<ComputeScalarNode>(update.Source);
            Assert.AreEqual(compute.Columns[update.NewValueAccessors.Single(a => a.TargetAttribute == "employees").SourceAttributes.Single()].ToSql(), "@employees");
            var fetch = AssertNode<FetchXmlScan>(compute.Source);

            AssertFetchXml(fetch, @"
                <fetch xmlns:generator='MarkMpn.SQL4CDS'>
                    <entity name='account'>
                        <attribute name='accountid' />
                        <filter>
                            <condition attribute='name' operator='eq' value='@name' generator:IsVariable='true' />
                        </filter>
                    </entity>
                </fetch>");
        }

        [TestMethod]
        public void CountUsesAggregateByDefault()
        {
            var planBuilder = new ExecutionPlanBuilder(new SessionContext(_localDataSources, this), this);

            var query = @"SELECT count(*) FROM account";

            var plans = planBuilder.Build(query, null, out _);

            Assert.AreEqual(1, plans.Length);

            var select = AssertNode<SelectNode>(plans[0]);
            var tryCatch1 = AssertNode<TryCatchNode>(select.Source);
            var tryCatch2 = AssertNode<TryCatchNode>(tryCatch1.TrySource);
            var fetch = AssertNode<FetchXmlScan>(tryCatch2.TrySource);

            AssertFetchXml(fetch, @"
                <fetch aggregate='true'>
                    <entity name='account'>
                        <attribute name='accountid' aggregate='count' alias='count' />
                    </entity>
                </fetch>");
        }

        [TestMethod]
        public void CountUsesRetrieveTotalRecordCountWithHint()
        {
            var planBuilder = new ExecutionPlanBuilder(new SessionContext(_localDataSources, this), this);

            var query = @"SELECT count(*) FROM account OPTION (USE HINT ('RETRIEVE_TOTAL_RECORD_COUNT'))";

            var plans = planBuilder.Build(query, null, out _);

            Assert.AreEqual(1, plans.Length);

            var select = AssertNode<SelectNode>(plans[0]);
            var computeScalar = AssertNode<ComputeScalarNode>(select.Source);
            Assert.AreEqual(1, computeScalar.Columns.Count);
            Assert.AreEqual("account_count", computeScalar.Columns["count"].ToSql());
            var count = AssertNode<RetrieveTotalRecordCountNode>(computeScalar.Source);
            Assert.AreEqual("account", count.EntityName);
        }

        [TestMethod]
        public void MaxDOPUsesDefault()
        {
            var planBuilder = new ExecutionPlanBuilder(new SessionContext(_localDataSources, this), this);

            var query = @"UPDATE account SET name = 'test'";

            var plans = planBuilder.Build(query, null, out _);

            Assert.AreEqual(1, plans.Length);

            var update = AssertNode<UpdateNode>(plans[0]);
            Assert.AreEqual(((IQueryExecutionOptions)this).MaxDegreeOfParallelism, update.MaxDOP);
        }

        [TestMethod]
        public void MaxDOPUsesHint()
        {
            var planBuilder = new ExecutionPlanBuilder(new SessionContext(_localDataSources, this), this);

            var query = @"UPDATE account SET name = 'test' OPTION (MAXDOP 7)";

            var plans = planBuilder.Build(query, null, out _);

            Assert.AreEqual(1, plans.Length);

            var update = AssertNode<UpdateNode>(plans[0]);
            Assert.AreEqual(7, update.MaxDOP);
        }

        [TestMethod]
        public void MaxDOPUsesHintInsideIfBlock()
        {
            var planBuilder = new ExecutionPlanBuilder(new SessionContext(_localDataSources, this), this);

            var query = @"IF (1 = 1) BEGIN UPDATE account SET name = 'test' OPTION (MAXDOP 7) END";

            var plans = planBuilder.Build(query, null, out _);

            Assert.AreEqual(1, plans.Length);

            var cond = AssertNode<ConditionalNode>(plans[0]);
            var update = AssertNode<UpdateNode>(cond.TrueStatements[0]);
            Assert.AreEqual(7, update.MaxDOP);
        }

        [TestMethod]
        public void SubqueryUsesSpoolByDefault()
        {
            var planBuilder = new ExecutionPlanBuilder(new SessionContext(_localDataSources, this), this);

            var query = @"SELECT accountid, (SELECT TOP 1 fullname FROM contact) FROM account";

            var plans = planBuilder.Build(query, null, out _);

            Assert.AreEqual(1, plans.Length);

            var select = AssertNode<SelectNode>(plans[0]);
            var loop = AssertNode<NestedLoopNode>(select.Source);
            var accountFetch = AssertNode<FetchXmlScan>(loop.LeftSource);
            var spool = AssertNode<TableSpoolNode>(loop.RightSource);
            var contactFetch = AssertNode<FetchXmlScan>(spool.Source);
        }

        [TestMethod]
        public void SubqueryDoesntUseSpoolWithHint()
        {
            var planBuilder = new ExecutionPlanBuilder(new SessionContext(_localDataSources, this), this);

            var query = @"SELECT accountid, (SELECT TOP 1 fullname FROM contact) FROM account OPTION (NO_PERFORMANCE_SPOOL)";

            var plans = planBuilder.Build(query, null, out _);

            Assert.AreEqual(1, plans.Length);

            var select = AssertNode<SelectNode>(plans[0]);
            var loop = AssertNode<NestedLoopNode>(select.Source);
            var accountFetch = AssertNode<FetchXmlScan>(loop.LeftSource);
            var contactFetch = AssertNode<FetchXmlScan>(loop.RightSource);
        }

        [TestMethod]
        public void BypassPluginExecutionUsesDefault()
        {
            var planBuilder = new ExecutionPlanBuilder(new SessionContext(_localDataSources, this), this);

            var query = @"UPDATE account SET name = 'test'";

            var plans = planBuilder.Build(query, null, out _);

            Assert.AreEqual(1, plans.Length);

            var update = AssertNode<UpdateNode>(plans[0]);
            Assert.AreEqual(false, update.BypassCustomPluginExecution);
        }

        [TestMethod]
        public void BypassPluginExecutionUsesHint()
        {
            var planBuilder = new ExecutionPlanBuilder(new SessionContext(_localDataSources, this), this);

            var query = @"UPDATE account SET name = 'test' OPTION (USE HINT ('BYPASS_CUSTOM_PLUGIN_EXECUTION'))";

            var plans = planBuilder.Build(query, null, out _);

            Assert.AreEqual(1, plans.Length);

            var update = AssertNode<UpdateNode>(plans[0]);
            Assert.AreEqual(true, update.BypassCustomPluginExecution);
        }

        [TestMethod]
        public void PageSizeUsesHint()
        {
            var planBuilder = new ExecutionPlanBuilder(new SessionContext(_localDataSources, this), this);

            var query = @"SELECT name FROM account OPTION (USE HINT ('FETCHXML_PAGE_SIZE_100'))";

            var plans = planBuilder.Build(query, null, out _);

            Assert.AreEqual(1, plans.Length);

            var select = AssertNode<SelectNode>(plans[0]);
            var fetch = AssertNode<FetchXmlScan>(select.Source);

            AssertFetchXml(fetch, @"
                <fetch xmlns:generator='MarkMpn.SQL4CDS' count='100'>
                    <entity name='account'>
                        <attribute name='name' />
                    </entity>
                </fetch>");
        }

        [TestMethod]
        public void DistinctOrderByOptionSet()
        {
            var planBuilder = new ExecutionPlanBuilder(new SessionContext(_localDataSources, this), this);

            var query = "SELECT DISTINCT new_optionsetvalue FROM new_customentity ORDER BY new_optionsetvalue";

            var plans = planBuilder.Build(query, null, out _);

            Assert.AreEqual(1, plans.Length);
            var select = AssertNode<SelectNode>(plans[0]);
            var sort = AssertNode<SortNode>(select.Source);
            Assert.AreEqual("new_customentity.new_optionsetvalue", sort.Sorts[0].ToNormalizedSql());
            var fetch = AssertNode<FetchXmlScan>(sort.Source);

            AssertFetchXml(fetch, @"
                <fetch xmlns:generator='MarkMpn.SQL4CDS' distinct='true'>
                    <entity name='new_customentity'>
                        <attribute name='new_optionsetvalue' />
                    </entity>
                </fetch>");
        }

        [TestMethod]
        public void DistinctVirtualAttribute()
        {
            var planBuilder = new ExecutionPlanBuilder(new SessionContext(_localDataSources, this), this);

            var query = "SELECT DISTINCT new_optionsetvaluename FROM new_customentity";

            var plans = planBuilder.Build(query, null, out _);

            Assert.AreEqual(1, plans.Length);
            var select = AssertNode<SelectNode>(plans[0]);
            var aggregate = AssertNode<StreamAggregateNode>(select.Source);
            Assert.AreEqual(1, aggregate.GroupBy.Count);
            Assert.AreEqual("new_customentity.new_optionsetvaluename", aggregate.GroupBy[0].ToSql());
            var fetch = AssertNode<FetchXmlScan>(aggregate.Source);

            AssertFetchXml(fetch, @"
                <fetch xmlns:generator='MarkMpn.SQL4CDS' distinct='true'>
                    <entity name='new_customentity'>
                        <attribute name='new_optionsetvalue' />
                        <order attribute='new_optionsetvalue' />
                    </entity>
                </fetch>");
        }

        [TestMethod]
        public void TopAliasStar()
        {
            var planBuilder = new ExecutionPlanBuilder(new SessionContext(_localDataSources, this), this);

            var query = "SELECT TOP 10 A.* FROM account A";

            var plans = planBuilder.Build(query, null, out _);

            Assert.AreEqual(1, plans.Length);
            var select = AssertNode<SelectNode>(plans[0]);
            var fetch = AssertNode<FetchXmlScan>(select.Source);

            AssertFetchXml(fetch, @"
                <fetch xmlns:generator='MarkMpn.SQL4CDS' top='10'>
                    <entity name='account'>
                        <all-attributes />
                    </entity>
                </fetch>");
        }

        [TestMethod]
        public void OrderByStar()
        {
            var planBuilder = new ExecutionPlanBuilder(new SessionContext(_localDataSources, this), this);

            var query = "SELECT * FROM account ORDER BY primarycontactid";

            var plans = planBuilder.Build(query, null, out _);

            Assert.AreEqual(1, plans.Length);
            var select = AssertNode<SelectNode>(plans[0]);
            var sort = AssertNode<SortNode>(select.Source);
            var fetch = AssertNode<FetchXmlScan>(sort.Source);

            AssertFetchXml(fetch, @"
                <fetch xmlns:generator='MarkMpn.SQL4CDS'>
                    <entity name='account'>
                        <all-attributes />
                    </entity>
                </fetch>");
        }

        [TestMethod]
        public void UpdateColumnInWhereClause()
        {
            var planBuilder = new ExecutionPlanBuilder(new SessionContext(_localDataSources, this), this);

            var query = "UPDATE account SET name = '1' WHERE name <> '1'";

            var plans = planBuilder.Build(query, null, out _);

            Assert.AreEqual(1, plans.Length);
            var update = AssertNode<UpdateNode>(plans[0]);
            Assert.AreEqual("Expr1", update.NewValueAccessors.Single(a => a.TargetAttribute == "name").SourceAttributes.Single());

            var compute = AssertNode<ComputeScalarNode>(update.Source);
            Assert.AreEqual("'1'", compute.Columns["Expr1"].ToSql());

            var fetch = AssertNode<FetchXmlScan>(compute.Source);

            AssertFetchXml(fetch, @"
                <fetch xmlns:generator='MarkMpn.SQL4CDS'>
                    <entity name='account'>
                        <attribute name='accountid' />
                        <filter>
                            <condition attribute='name' operator='ne' value='1' />
                            <condition attribute='name' operator='not-null' />
                        </filter>
                    </entity>
                </fetch>");
        }

        [TestMethod]
        public void NestedOrFilters()
        {
            var planBuilder = new ExecutionPlanBuilder(new SessionContext(_localDataSources, this), this);

            var query = "SELECT * FROM account WHERE name = '1' OR name = '2' OR name = '3' OR name = '4'";

            var plans = planBuilder.Build(query, null, out _);

            Assert.AreEqual(1, plans.Length);
            var select = AssertNode<SelectNode>(plans[0]);
            var fetch = AssertNode<FetchXmlScan>(select.Source);

            AssertFetchXml(fetch, @"
                <fetch xmlns:generator='MarkMpn.SQL4CDS'>
                    <entity name='account'>
                        <all-attributes />
                        <filter type='or'>
                            <condition attribute='name' operator='eq' value='1' />
                            <condition attribute='name' operator='eq' value='2' />
                            <condition attribute='name' operator='eq' value='3' />
                            <condition attribute='name' operator='eq' value='4' />
                        </filter>
                    </entity>
                </fetch>");
        }

        [ExpectedException(typeof(NotSupportedQueryFragmentException))]
        [TestMethod]
        public void UnknownHint()
        {
            var planBuilder = new ExecutionPlanBuilder(new SessionContext(_localDataSources, this), this);

            var query = "SELECT * FROM account OPTION(USE HINT('invalid'))";

            planBuilder.Build(query, null, out _);
        }

        [TestMethod]
        public void MultipleTablesJoinFromWhereClause()
        {
            var planBuilder = new ExecutionPlanBuilder(new SessionContext(_localDataSources, this), this);

            var query = "SELECT firstname FROM account, contact WHERE accountid = parentcustomerid AND lastname = 'Carrington' AND name = 'Data8'";

            var plans = planBuilder.Build(query, null, out _);

            Assert.AreEqual(1, plans.Length);
            var select = AssertNode<SelectNode>(plans[0]);
            var fetch = AssertNode<FetchXmlScan>(select.Source);

            AssertFetchXml(fetch, @"
                <fetch xmlns:generator='MarkMpn.SQL4CDS'>
                    <entity name='contact'>
                        <attribute name='firstname' />
                        <link-entity name='account' from='accountid' to='parentcustomerid' alias='account' link-type='inner'>
                            <filter>
                                <condition attribute='name' operator='eq' value='Data8' />
                            </filter>
                        </link-entity>
                        <filter>
                            <condition attribute='lastname' operator='eq' value='Carrington' />
                        </filter>
                    </entity>
                </fetch>");
        }

        [TestMethod]
        public void MultipleTablesJoinFromWhereClauseReversed()
        {
            var planBuilder = new ExecutionPlanBuilder(new SessionContext(_localDataSources, this), this);

            var query = "SELECT firstname FROM account, contact WHERE lastname = 'Carrington' AND name = 'Data8' AND parentcustomerid = accountid";

            var plans = planBuilder.Build(query, null, out _);

            Assert.AreEqual(1, plans.Length);
            var select = AssertNode<SelectNode>(plans[0]);
            var fetch = AssertNode<FetchXmlScan>(select.Source);

            AssertFetchXml(fetch, @"
                <fetch xmlns:generator='MarkMpn.SQL4CDS'>
                    <entity name='contact'>
                        <attribute name='firstname' />
                        <link-entity name='account' from='accountid' to='parentcustomerid' alias='account' link-type='inner'>
                            <filter>
                                <condition attribute='name' operator='eq' value='Data8' />
                            </filter>
                        </link-entity>
                        <filter>
                            <condition attribute='lastname' operator='eq' value='Carrington' />
                        </filter>
                    </entity>
                </fetch>");
        }

        [TestMethod]
        public void MultipleTablesJoinFromWhereClause3()
        {
            var planBuilder = new ExecutionPlanBuilder(new SessionContext(_localDataSources, this), this);

            var query = "SELECT firstname FROM account, contact, systemuser WHERE accountid = parentcustomerid AND lastname = 'Carrington' AND name = 'Data8' AND account.ownerid = systemuserid";

            var plans = planBuilder.Build(query, null, out _);

            Assert.AreEqual(1, plans.Length);
            var select = AssertNode<SelectNode>(plans[0]);
            var fetch = AssertNode<FetchXmlScan>(select.Source);

            AssertFetchXml(fetch, @"
                <fetch xmlns:generator='MarkMpn.SQL4CDS'>
                    <entity name='contact'>
                        <attribute name='firstname' />
                        <link-entity name='account' from='accountid' to='parentcustomerid' alias='account' link-type='inner'>
                            <link-entity name='systemuser' from='systemuserid' to='ownerid' alias='systemuser' link-type='inner' />
                            <filter>
                                <condition attribute='name' operator='eq' value='Data8' />
                            </filter>
                        </link-entity>
                        <filter>
                            <condition attribute='lastname' operator='eq' value='Carrington' />
                        </filter>
                    </entity>
                </fetch>");
        }

        [TestMethod]
        public void NestedInSubqueries()
        {
            var planBuilder = new ExecutionPlanBuilder(new SessionContext(_localDataSources, this), this);

            var query = "SELECT firstname FROM contact WHERE parentcustomerid IN (SELECT accountid FROM account WHERE primarycontactid IN (SELECT contactid FROM contact WHERE lastname = 'Carrington'))";

            var plans = planBuilder.Build(query, null, out _);

            Assert.AreEqual(1, plans.Length);
            var select = AssertNode<SelectNode>(plans[0]);
            var fetch = AssertNode<FetchXmlScan>(select.Source);

            AssertFetchXml(fetch, @"
                <fetch xmlns:generator='MarkMpn.SQL4CDS'>
                    <entity name='contact'>
                        <attribute name='firstname' />
                        <link-entity name='account' from='accountid' to='parentcustomerid' alias='Expr3' link-type='inner'>
                            <link-entity name='contact' from='contactid' to='primarycontactid' alias='Expr1' link-type='inner'>
                                <filter>
                                    <condition attribute='lastname' operator='eq' value='Carrington' />
                                </filter>
                            </link-entity>
                        </link-entity>
                    </entity>
                </fetch>");
        }

        [TestMethod]
        public void SpoolNestedLoop()
        {
            var planBuilder = new ExecutionPlanBuilder(new SessionContext(_localDataSources, this), this);

            var query = "SELECT account.name, contact.fullname FROM account INNER JOIN contact ON account.accountid = contact.parentcustomerid OR account.createdon < contact.createdon";

            var plans = planBuilder.Build(query, null, out _);

            Assert.AreEqual(1, plans.Length);
            var select = AssertNode<SelectNode>(plans[0]);
            var loop = AssertNode<NestedLoopNode>(select.Source);
            var fetchAccounts = AssertNode<FetchXmlScan>(loop.LeftSource);
            var spoolContacts = AssertNode<TableSpoolNode>(loop.RightSource);
            var fetchContacts = AssertNode<FetchXmlScan>(spoolContacts.Source);

            AssertFetchXml(fetchAccounts, @"
                <fetch xmlns:generator='MarkMpn.SQL4CDS'>
                    <entity name='account'>
                        <attribute name='name' />
                        <attribute name='accountid' />
                        <attribute name='createdon' />
                    </entity>
                </fetch>");

            AssertFetchXml(fetchContacts, @"
                <fetch xmlns:generator='MarkMpn.SQL4CDS'>
                    <entity name='contact'>
                        <attribute name='fullname' />
                        <attribute name='parentcustomerid' />
                        <attribute name='createdon' />
                    </entity>
                </fetch>");
        }

        [TestMethod]
        public void SelectFromTVF()
        {
            var planBuilder = new ExecutionPlanBuilder(new SessionContext(_localDataSources, this), this);

            var query = "SELECT * FROM SampleMessage('test')";

            var plans = planBuilder.Build(query, null, out _);

            Assert.AreEqual(1, plans.Length);
            var select = AssertNode<SelectNode>(plans[0]);
            var execute = AssertNode<ExecuteMessageNode>(select.Source);

            CollectionAssert.AreEqual(new[] { "OutputParam1", "OutputParam2" }, select.ColumnSet.Select(c => c.SourceColumn).ToArray());
            Assert.AreEqual("SampleMessage", execute.MessageName);
            Assert.AreEqual(1, execute.Values.Count);
            Assert.AreEqual("'test'", execute.Values["StringParam"].ToSql());
        }

        [TestMethod]
        public void OuterApplyCorrelatedTVF()
        {
            var planBuilder = new ExecutionPlanBuilder(new SessionContext(_localDataSources, this), this);

            var query = "SELECT account.name, msg.OutputParam1 FROM account OUTER APPLY (SELECT * FROM SampleMessage(account.name)) AS msg WHERE account.name = 'Data8'";

            var plans = planBuilder.Build(query, null, out _);

            Assert.AreEqual(1, plans.Length);
            var select = AssertNode<SelectNode>(plans[0]);
            var loop = AssertNode<NestedLoopNode>(select.Source);
            var fetch = AssertNode<FetchXmlScan>(loop.LeftSource);
            var alias = AssertNode<AliasNode>(loop.RightSource);
            var execute = AssertNode<ExecuteMessageNode>(alias.Source);

            CollectionAssert.AreEqual(new[] { "account.name", "msg.OutputParam1" }, select.ColumnSet.Select(c => c.SourceColumn).ToArray());
            Assert.AreEqual(QualifiedJoinType.LeftOuter, loop.JoinType);
            Assert.IsNull(loop.JoinCondition);
            Assert.AreEqual(1, loop.OuterReferences.Count);
            Assert.AreEqual("@Expr1", loop.OuterReferences["account.name"]);
            Assert.AreEqual("msg", alias.Alias);
            Assert.AreEqual("SampleMessage", execute.MessageName);
            Assert.AreEqual(1, execute.Values.Count);
            Assert.AreEqual("CONVERT (NVARCHAR (MAX), @Expr1)", execute.Values["StringParam"].ToSql());
        }

        [TestMethod]
        public void OuterApplyUncorrelatedTVF()
        {
            var planBuilder = new ExecutionPlanBuilder(new SessionContext(_localDataSources, this), this);

            var query = "SELECT account.name, msg.OutputParam1 FROM account OUTER APPLY (SELECT * FROM SampleMessage('test')) AS msg WHERE account.name = 'Data8'";

            var plans = planBuilder.Build(query, null, out _);

            Assert.AreEqual(1, plans.Length);
            var select = AssertNode<SelectNode>(plans[0]);
            var loop = AssertNode<NestedLoopNode>(select.Source);
            var fetch = AssertNode<FetchXmlScan>(loop.LeftSource);
            var spool = AssertNode<TableSpoolNode>(loop.RightSource);
            var alias = AssertNode<AliasNode>(spool.Source);
            var execute = AssertNode<ExecuteMessageNode>(alias.Source);

            CollectionAssert.AreEqual(new[] { "account.name", "msg.OutputParam1" }, select.ColumnSet.Select(c => c.SourceColumn).ToArray());
            Assert.AreEqual(QualifiedJoinType.LeftOuter, loop.JoinType);
            Assert.IsNull(loop.JoinCondition);
            Assert.AreEqual(0, loop.OuterReferences.Count);
            Assert.AreEqual("msg", alias.Alias);
            Assert.AreEqual("SampleMessage", execute.MessageName);
            Assert.AreEqual(1, execute.Values.Count);
            Assert.AreEqual("'test'", execute.Values["StringParam"].ToSql());
        }

        [TestMethod]
        public void TVFScalarSubqueryParameter()
        {
            var planBuilder = new ExecutionPlanBuilder(new SessionContext(_localDataSources, this), this);

            var query = "SELECT * FROM SampleMessage((SELECT TOP 1 name FROM account))";

            var plans = planBuilder.Build(query, null, out _);

            Assert.AreEqual(1, plans.Length);
            var select = AssertNode<SelectNode>(plans[0]);
            var loop1 = AssertNode<NestedLoopNode>(select.Source);
            var loop2 = AssertNode<NestedLoopNode>(loop1.LeftSource);
            var constant = AssertNode<ConstantScanNode>(loop2.LeftSource);
            var fetch = AssertNode<FetchXmlScan>(loop2.RightSource);
            var execute = AssertNode<ExecuteMessageNode>(loop1.RightSource);

            CollectionAssert.AreEqual(new[] { "OutputParam1", "OutputParam2" }, select.ColumnSet.Select(c => c.SourceColumn).ToArray());
            Assert.AreEqual(QualifiedJoinType.Inner, loop1.JoinType);
            Assert.IsNull(loop1.JoinCondition);
            Assert.AreEqual(1, loop1.OuterReferences.Count);
            Assert.AreEqual("@Expr2", loop1.OuterReferences["Expr1"]);
            Assert.AreEqual(QualifiedJoinType.LeftOuter, loop2.JoinType);
            Assert.IsNull(loop2.JoinCondition);
            Assert.IsTrue(loop2.SemiJoin);
            Assert.AreEqual(1, loop2.DefinedValues.Count);
            Assert.AreEqual("account.name", loop2.DefinedValues["Expr1"]);
            Assert.AreEqual(0, constant.Schema.Count);
            Assert.AreEqual(1, constant.Values.Count);
            Assert.AreEqual("SampleMessage", execute.MessageName);
            Assert.AreEqual(1, execute.Values.Count);
            Assert.AreEqual("CONVERT (NVARCHAR (MAX), @Expr2)", execute.Values["StringParam"].ToSql());

            AssertFetchXml(fetch, @"
                <fetch xmlns:generator='MarkMpn.SQL4CDS' top='1'>
                    <entity name='account'>
                        <attribute name='name' />
                    </entity>
                </fetch>");
        }

        [TestMethod]
        public void ExecuteSproc()
        {
            var planBuilder = new ExecutionPlanBuilder(new SessionContext(_localDataSources, this), this);

            var query = "EXEC SampleMessage 'test'";

            var plans = planBuilder.Build(query, null, out _);

            Assert.AreEqual(1, plans.Length);
            var execute = AssertNode<ExecuteMessageNode>(plans[0]);

            Assert.AreEqual("SampleMessage", execute.MessageName);
            Assert.AreEqual(1, execute.Values.Count);
            Assert.AreEqual("'test'", execute.Values["StringParam"].ToSql());
        }

        [TestMethod]
        public void ExecuteSprocNamedParameters()
        {
            var planBuilder = new ExecutionPlanBuilder(new SessionContext(_localDataSources, this), this);

            var query = @"DECLARE @i int
                EXEC SampleMessage @StringParam = 'test', @OutputParam2 = @i OUTPUT
                SELECT @i";

            var plans = planBuilder.Build(query, null, out _);

            Assert.AreEqual(3, plans.Length);
            var declare = AssertNode<DeclareVariablesNode>(plans[0]);
            var assign = AssertNode<AssignVariablesNode>(plans[1]);
            var execute = AssertNode<ExecuteMessageNode>(assign.Source);
            var select = AssertNode<SelectNode>(plans[2]);
        }

        [TestMethod]
        public void FoldMultipleJoinConditionsWithKnownValue()
        {
            using (_localDataSource.SetColumnComparison(false))
            {
                var planBuilder = new ExecutionPlanBuilder(new SessionContext(_localDataSources, this), this);

                var query = @"SELECT a.name, c.fullname FROM account a INNER JOIN contact c ON a.accountid = c.parentcustomerid AND a.name = c.fullname WHERE a.name = 'Data8'";

                var plans = planBuilder.Build(query, null, out _);

                Assert.AreEqual(1, plans.Length);
                var select = AssertNode<SelectNode>(plans[0]);
                var fetch = AssertNode<FetchXmlScan>(select.Source);
                AssertFetchXml(fetch, @"
                    <fetch xmlns:generator='MarkMpn.SQL4CDS'>
                        <entity name='contact'>
                            <attribute name='fullname' />
                            <link-entity name='account' alias='a' from='accountid' to='parentcustomerid' link-type='inner'>
                                <attribute name='name' />
                                <filter>
                                    <condition attribute='name' operator='eq' value='Data8' />
                                </filter>
                            </link-entity>
                            <filter>
                                <condition attribute='fullname' operator='eq' value='Data8' />
                            </filter>
                        </entity>
                    </fetch>");
            }
        }

        [TestMethod]
        [ExpectedException(typeof(NotSupportedQueryFragmentException))]
        public void CollationConflict()
        {
            var planBuilder = new ExecutionPlanBuilder(new SessionContext(_dataSources, new OptionsWrapper(this) { PrimaryDataSource = "prod" }), new OptionsWrapper(this) { PrimaryDataSource = "prod" });
            var query = "SELECT * FROM prod.dbo.account p, french.dbo.account f WHERE p.name = f.name";
            planBuilder.Build(query, null, out _);
        }

        [TestMethod]
        public void CollationConflictJoin()
        {
            var planBuilder = new ExecutionPlanBuilder(new SessionContext(_dataSources, new OptionsWrapper(this) { PrimaryDataSource = "prod" }), new OptionsWrapper(this) { PrimaryDataSource = "prod" });
            var query = "SELECT * FROM prod.dbo.account p INNER JOIN french.dbo.account f ON p.name = f.name";

            try
            {
                planBuilder.Build(query, null, out _);
                Assert.Fail();
            }
            catch (NotSupportedQueryFragmentException ex)
            {
                Assert.AreEqual(468, ex.Errors.Single().Number);
            }
        }

        [TestMethod]
        public void TypeConflictJoin()
        {
            var planBuilder = new ExecutionPlanBuilder(new SessionContext(_dataSources, new OptionsWrapper(this) { PrimaryDataSource = "prod" }), new OptionsWrapper(this) { PrimaryDataSource = "prod" });
            var query = "SELECT * FROM account p INNER JOIN account f ON p.accountid = f.turnover";

            try
            {
                planBuilder.Build(query, null, out _);
                Assert.Fail();
            }
            catch (NotSupportedQueryFragmentException ex)
            {
                Assert.AreEqual(206, ex.Errors.Single().Number);
            }
        }

        [TestMethod]
        public void TypeConflictCrossInstanceJoin()
        {
            var planBuilder = new ExecutionPlanBuilder(new SessionContext(_dataSources, new OptionsWrapper(this) { PrimaryDataSource = "prod" }), new OptionsWrapper(this) { PrimaryDataSource = "prod" });
            var query = "SELECT * FROM prod.dbo.account p INNER JOIN french.dbo.account f ON p.accountid = f.turnover";

            try
            {
                planBuilder.Build(query, null, out _);
                Assert.Fail();
            }
            catch (NotSupportedQueryFragmentException ex)
            {
                Assert.AreEqual(206, ex.Errors.Single().Number);
            }
        }

        [TestMethod]
        public void ExplicitCollation()
        {
            var planBuilder = new ExecutionPlanBuilder(new SessionContext(_dataSources, new OptionsWrapper(this) { PrimaryDataSource = "prod" }), new OptionsWrapper(this) { PrimaryDataSource = "prod" });
            var query = "SELECT * FROM prod.dbo.account p, french.dbo.account f WHERE p.name = f.name COLLATE French_CI_AS";
            var plans = planBuilder.Build(query, null, out _);

            Assert.AreEqual(1, plans.Length);
            var select = AssertNode<SelectNode>(plans[0]);
            var join = AssertNode<HashJoinNode>(select.Source);
            Assert.AreEqual("p.name", join.LeftAttribute.ToSql());
            Assert.AreEqual("Expr1", join.RightAttribute.ToSql());
            var fetch1 = AssertNode<FetchXmlScan>(join.LeftSource);

            AssertFetchXml(fetch1, @"
                <fetch xmlns:generator='MarkMpn.SQL4CDS'>
                    <entity name='account'>
                        <all-attributes />
                        <filter>
                            <condition attribute='name' operator='not-null' />
                        </filter>
                    </entity>
                </fetch>");
            var filter = AssertNode<FilterNode>(join.RightSource);
            Assert.AreEqual("Expr1 IS NOT NULL", filter.Filter.ToSql());
            var computeScalar = AssertNode<ComputeScalarNode>(filter.Source);
            Assert.AreEqual("ExplicitCollation(f.name COLLATE French_CI_AS)", computeScalar.Columns["Expr1"].ToSql());
            var fetch2 = AssertNode<FetchXmlScan>(computeScalar.Source);
            AssertFetchXml(fetch2, @"
                <fetch xmlns:generator='MarkMpn.SQL4CDS'>
                    <entity name='account'>
                        <all-attributes />
                    </entity>
                </fetch>");
        }

        [TestMethod]
        [ExpectedException(typeof(NotSupportedQueryFragmentException))]
        public void NoCollationSelectListError()
        {
            var planBuilder = new ExecutionPlanBuilder(new SessionContext(_dataSources, new OptionsWrapper(this) { PrimaryDataSource = "prod" }), new OptionsWrapper(this) { PrimaryDataSource = "prod" });
            var query = "SELECT (CASE WHEN p.employees > f.employees THEN p.name ELSE f.name END) FROM prod.dbo.account p, french.dbo.account f";
            planBuilder.Build(query, null, out _);
        }

        [TestMethod]
        public void NoCollationExprWithExplicitCollationSelectList()
        {
            var planBuilder = new ExecutionPlanBuilder(new SessionContext(_dataSources, new OptionsWrapper(this) { PrimaryDataSource = "prod" }), new OptionsWrapper(this) { PrimaryDataSource = "prod" });
            var query = "SELECT (CASE WHEN p.employees > f.employees THEN p.name ELSE f.name END) COLLATE Latin1_General_CI_AS FROM prod.dbo.account p, french.dbo.account f";
            planBuilder.Build(query, null, out _);
        }

        [TestMethod]
        [ExpectedException(typeof(NotSupportedQueryFragmentException))]
        public void NoCollationCollationSensitiveFunctionError()
        {
            var planBuilder = new ExecutionPlanBuilder(new SessionContext(_dataSources, new OptionsWrapper(this) { PrimaryDataSource = "prod" }), new OptionsWrapper(this) { PrimaryDataSource = "prod" });
            var query = "SELECT PATINDEX((CASE WHEN p.employees > f.employees THEN p.name ELSE f.name END), 'a') FROM prod.dbo.account p, french.dbo.account f";
            planBuilder.Build(query, null, out _);
        }

        [TestMethod]
        public void NoCollationExprWithExplicitCollationCollationSensitiveFunctionError()
        {
            var planBuilder = new ExecutionPlanBuilder(new SessionContext(_dataSources, new OptionsWrapper(this) { PrimaryDataSource = "prod" }), new OptionsWrapper(this) { PrimaryDataSource = "prod" });
            var query = "SELECT PATINDEX((CASE WHEN p.employees > f.employees THEN p.name ELSE f.name END) COLLATE Latin1_General_CI_AS, 'a') FROM prod.dbo.account p, french.dbo.account f";
            planBuilder.Build(query, null, out _);
        }

        [TestMethod]
        public void CollationFunctions()
        {
            var planBuilder = new ExecutionPlanBuilder(new SessionContext(_dataSources, new OptionsWrapper(this) { PrimaryDataSource = "prod" }), new OptionsWrapper(this) { PrimaryDataSource = "prod" });
            var query = "SELECT *, COLLATIONPROPERTY(name, 'lcid') FROM sys.fn_helpcollations()";
            var plans = planBuilder.Build(query, null, out _);

            Assert.AreEqual(1, plans.Length);
            var select = AssertNode<SelectNode>(plans[0]);
            CollectionAssert.AreEqual(new[] { "name", "description", null }, select.ColumnSet.Select(col => col.OutputColumn).ToArray());
            var computeScalar = AssertNode<ComputeScalarNode>(select.Source);
            var sysFunc = AssertNode<SystemFunctionNode>(computeScalar.Source);
            Assert.AreEqual(SystemFunction.fn_helpcollations, sysFunc.SystemFunction);
        }

        [TestMethod]
        [ExpectedException(typeof(NotSupportedQueryFragmentException))]
        public void DuplicatedTableName()
        {
            var planBuilder = new ExecutionPlanBuilder(new SessionContext(_dataSources, new OptionsWrapper(this) { PrimaryDataSource = "prod" }), new OptionsWrapper(this) { PrimaryDataSource = "prod" });
            var query = "SELECT * FROM account, account";
            planBuilder.Build(query, null, out _);
        }

        [TestMethod]
        [ExpectedException(typeof(NotSupportedQueryFragmentException))]
        public void DuplicatedTableNameJoin()
        {
            var planBuilder = new ExecutionPlanBuilder(new SessionContext(_dataSources, new OptionsWrapper(this) { PrimaryDataSource = "prod" }), new OptionsWrapper(this) { PrimaryDataSource = "prod" });
            var query = "SELECT * FROM account INNER JOIN contact ON contact.parentcustomerid = account.accountid INNER JOIN contact ON contact.parentcustomerid = account.accountid";
            planBuilder.Build(query, null, out _);
        }

        [TestMethod]
        [ExpectedException(typeof(NotSupportedQueryFragmentException))]
        public void DuplicatedAliasName()
        {
            var planBuilder = new ExecutionPlanBuilder(new SessionContext(_dataSources, new OptionsWrapper(this) { PrimaryDataSource = "prod" }), new OptionsWrapper(this) { PrimaryDataSource = "prod" });
            var query = "SELECT * FROM account x INNER JOIN contact x ON x.parentcustomerid = x.accountid";
            planBuilder.Build(query, null, out _);
        }

        [TestMethod]
        [ExpectedException(typeof(NotSupportedQueryFragmentException))]
        public void TableNameMatchesAliasName()
        {
            var planBuilder = new ExecutionPlanBuilder(new SessionContext(_dataSources, new OptionsWrapper(this) { PrimaryDataSource = "prod" }), new OptionsWrapper(this) { PrimaryDataSource = "prod" });
            var query = "SELECT * FROM account INNER JOIN contact AS account ON account.parentcustomerid = account.accountid";
            planBuilder.Build(query, null, out _);
        }

        [TestMethod]
        public void AuditJoinsToCallingUserIdAndUserId()
        {
            // https://learn.microsoft.com/en-us/power-apps/developer/data-platform/auditing/retrieve-audit-data?tabs=webapi#audit-table-relationships
            // Audit table can only be joined to systemuser on callinguserid or userid. Both joins together, or any other joins, are not valid.
            var planBuilder = new ExecutionPlanBuilder(new SessionContext(_dataSources, new OptionsWrapper(this) { PrimaryDataSource = "prod" }), new OptionsWrapper(this) { PrimaryDataSource = "prod" });
            var query = "SELECT * FROM audit INNER JOIN systemuser cu ON audit.callinguserid = cu.systemuserid INNER JOIN systemuser u ON audit.userid = u.systemuserid";
            var plans = planBuilder.Build(query, null, out _);

            Assert.AreEqual(1, plans.Length);
            var select = AssertNode<SelectNode>(plans[0]);
            var join = AssertNode<MergeJoinNode>(select.Source);
            Assert.AreEqual("u.systemuserid", join.LeftAttribute.ToSql());
            Assert.AreEqual("audit.userid", join.RightAttribute.ToSql());
            var userFetch = AssertNode<FetchXmlScan>(join.LeftSource);
            AssertFetchXml(userFetch, @"
                <fetch xmlns:generator='MarkMpn.SQL4CDS'>
                    <entity name='systemuser'>
                        <all-attributes />
                        <order attribute='systemuserid' />
                    </entity>
                </fetch>");
            var sort = AssertNode<SortNode>(join.RightSource);
            var auditFetch = AssertNode<FetchXmlScan>(sort.Source);
            AssertFetchXml(auditFetch, @"
                <fetch xmlns:generator='MarkMpn.SQL4CDS'>
                    <entity name='audit'>
                        <all-attributes />
                        <link-entity name='systemuser' alias='cu' from='systemuserid' to='callinguserid' link-type='inner'>
                            <all-attributes />
                        </link-entity>
                        <filter>
                            <condition attribute='userid' operator='not-null' />
                        </filter>
                    </entity>
                </fetch>");
        }

        [TestMethod]
        public void AuditJoinsToObjectId()
        {
            // https://learn.microsoft.com/en-us/power-apps/developer/data-platform/auditing/retrieve-audit-data?tabs=webapi#audit-table-relationships
            // Audit table can only be joined to systemuser on callinguserid or userid. Both joins together, or any other joins, are not valid.
            var planBuilder = new ExecutionPlanBuilder(new SessionContext(_dataSources, new OptionsWrapper(this) { PrimaryDataSource = "prod" }), new OptionsWrapper(this) { PrimaryDataSource = "prod" });
            var query = "SELECT * FROM audit INNER JOIN account ON audit.objectid = account.accountid";
            var plans = planBuilder.Build(query, null, out _);

            Assert.AreEqual(1, plans.Length);
            var select = AssertNode<SelectNode>(plans[0]);
            var join = AssertNode<MergeJoinNode>(select.Source);
            Assert.AreEqual("account.accountid", join.LeftAttribute.ToSql());
            Assert.AreEqual("audit.objectid", join.RightAttribute.ToSql());
            var accountFetch = AssertNode<FetchXmlScan>(join.LeftSource);
            AssertFetchXml(accountFetch, @"
                <fetch xmlns:generator='MarkMpn.SQL4CDS'>
                    <entity name='account'>
                        <all-attributes />
                        <order attribute='accountid' />
                    </entity>
                </fetch>");
            var sort = AssertNode<SortNode>(join.RightSource);
            var auditFetch = AssertNode<FetchXmlScan>(sort.Source);
            AssertFetchXml(auditFetch, @"
                <fetch xmlns:generator='MarkMpn.SQL4CDS'>
                    <entity name='audit'>
                        <all-attributes />
                        <filter>
                            <condition attribute='objectid' operator='not-null' />
                        </filter>
                    </entity>
                </fetch>");
        }

        [TestMethod]
        public void SelectAuditObjectId()
        {
            // https://github.com/MarkMpn/Sql4Cds/issues/296
            var planBuilder = new ExecutionPlanBuilder(new SessionContext(_dataSources, new OptionsWrapper(this) { PrimaryDataSource = "prod" }), new OptionsWrapper(this) { PrimaryDataSource = "prod" });
            var query = "SELECT auditid, objectidtype AS o FROM audit";
            var plans = planBuilder.Build(query, null, out _);

            Assert.AreEqual(1, plans.Length);
            var select = AssertNode<SelectNode>(plans[0]);
            var fetch = AssertNode<FetchXmlScan>(select.Source);
            AssertFetchXml(fetch, @"
                <fetch xmlns:generator='MarkMpn.SQL4CDS'>
                    <entity name='audit'>
                        <attribute name='auditid' />
                        <attribute name='objectid' />
                        <attribute name='objecttypecode' />
                    </entity>
                </fetch>");
        }

        [DataTestMethod]
        [DataRow("objectid")]
        [DataRow("objectidname")]
        [DataRow("objectidtype")]
        public void SelectAuditObjectIdDistinct(string column)
        {
            // https://github.com/MarkMpn/Sql4Cds/issues/296
            // https://github.com/MarkMpn/Sql4Cds/issues/519
            // We need to add the objecttypecode attribute to the FetchXML for the first issue, but combining this
            // with DISTINCT doesn't work because of the second issue.
            var planBuilder = new ExecutionPlanBuilder(new SessionContext(_dataSources, new OptionsWrapper(this) { PrimaryDataSource = "prod" }), new OptionsWrapper(this) { PrimaryDataSource = "prod" });
            var query = $"SELECT DISTINCT {column} AS o FROM audit";
            var plans = planBuilder.Build(query, null, out _);

            Assert.AreEqual(1, plans.Length);
            var select = AssertNode<SelectNode>(plans[0]);
            var distinct = AssertNode<DistinctNode>(select.Source);
            var fetch = AssertNode<FetchXmlScan>(distinct.Source);
            AssertFetchXml(fetch, @"
                <fetch xmlns:generator='MarkMpn.SQL4CDS'>
                    <entity name='audit'>
                        <attribute name='objectid' />
                        <attribute name='objecttypecode' />
                    </entity>
                </fetch>");
        }

        [TestMethod]
        public void FilterAuditOnLeftJoinColumn()
        {
            var planBuilder = new ExecutionPlanBuilder(new SessionContext(_dataSources, new OptionsWrapper(this) { PrimaryDataSource = "prod" }), new OptionsWrapper(this) { PrimaryDataSource = "prod" });
            var query = "SELECT * FROM audit LEFT OUTER JOIN systemuser ON audit.userid = systemuser.systemuserid WHERE systemuser.domainname IS NULL";
            var plans = planBuilder.Build(query, null, out _);

            Assert.AreEqual(1, plans.Length);
            var select = AssertNode<SelectNode>(plans[0]);
            var filter = AssertNode<FilterNode>(select.Source);
            var fetch = AssertNode<FetchXmlScan>(filter.Source);
            AssertFetchXml(fetch, @"
                <fetch xmlns:generator='MarkMpn.SQL4CDS'>
                    <entity name='audit'>
                        <all-attributes />
                        <link-entity name='systemuser' from='systemuserid' to='userid' link-type='outer' alias='systemuser'>
                            <all-attributes />
                        </link-entity>
                    </entity>
                </fetch>");
        }

        [TestMethod]
        public void FilterAuditOnUserId()
        {
            var planBuilder = new ExecutionPlanBuilder(new SessionContext(_dataSources, new OptionsWrapper(this) { PrimaryDataSource = "prod" }), new OptionsWrapper(this) { PrimaryDataSource = "prod" });
            var query = "SELECT * FROM audit WHERE userid = 'B52C0694-E16F-40CD-9F27-800023C47A98'";
            var plans = planBuilder.Build(query, null, out _);

            Assert.AreEqual(1, plans.Length);
            var select = AssertNode<SelectNode>(plans[0]);
            var fetch = AssertNode<FetchXmlScan>(select.Source);
            AssertFetchXml(fetch, @"
                <fetch xmlns:generator='MarkMpn.SQL4CDS'>
                    <entity name='audit'>
                        <all-attributes />
                        <filter>
                            <condition attribute='userid' operator='eq' value='B52C0694-E16F-40CD-9F27-800023C47A98' />
                        </filter>
                    </entity>
                </fetch>");
        }

        [TestMethod]
        public void FilterAuditOnUserIdAggregate()
        {
            // Can do aggregates on audit table when any filtering is done only on the table itself,
            // not on any joins
            var planBuilder = new ExecutionPlanBuilder(new SessionContext(_dataSources, new OptionsWrapper(this) { PrimaryDataSource = "prod" }), new OptionsWrapper(this) { PrimaryDataSource = "prod" });
            var query = "SELECT COUNT(*) FROM audit WHERE userid = 'B52C0694-E16F-40CD-9F27-800023C47A98'";
            var plans = planBuilder.Build(query, null, out _);

            Assert.AreEqual(1, plans.Length);
            var select = AssertNode<SelectNode>(plans[0]);
            var tryCatch = AssertNode<TryCatchNode>(select.Source);
            var aggregateFetch = AssertNode<FetchXmlScan>(tryCatch.TrySource);
            AssertFetchXml(aggregateFetch, @"
                <fetch xmlns:generator='MarkMpn.SQL4CDS' aggregate='true'>
                    <entity name='audit'>
                        <attribute name='auditid' aggregate='count' alias='count' />
                        <filter>
                            <condition attribute='userid' operator='eq' value='B52C0694-E16F-40CD-9F27-800023C47A98' />
                        </filter>
                    </entity>
                </fetch>");
            var streamAggregate = AssertNode<StreamAggregateNode>(tryCatch.CatchSource);
            var fetch = AssertNode<FetchXmlScan>(streamAggregate.Source);
            AssertFetchXml(fetch, @"
                <fetch xmlns:generator='MarkMpn.SQL4CDS'>
                    <entity name='audit'>
                        <attribute name='auditid' />
                        <filter>
                            <condition attribute='userid' operator='eq' value='B52C0694-E16F-40CD-9F27-800023C47A98' />
                        </filter>
                    </entity>
                </fetch>");
        }

        [TestMethod]
        public void FilterAuditOnInnerJoinColumn()
        {
            var planBuilder = new ExecutionPlanBuilder(new SessionContext(_dataSources, new OptionsWrapper(this) { PrimaryDataSource = "prod" }), new OptionsWrapper(this) { PrimaryDataSource = "prod" });
            var query = "SELECT * FROM audit INNER JOIN systemuser ON audit.userid = systemuser.systemuserid WHERE systemuser.domainname <> 'SYSTEM'";
            var plans = planBuilder.Build(query, null, out _);

            Assert.AreEqual(1, plans.Length);
            var select = AssertNode<SelectNode>(plans[0]);
            var fetch = AssertNode<FetchXmlScan>(select.Source);
            AssertFetchXml(fetch, @"
                <fetch xmlns:generator='MarkMpn.SQL4CDS'>
                    <entity name='audit'>
                        <all-attributes />
                        <link-entity name='systemuser' from='systemuserid' to='userid' link-type='inner' alias='systemuser'>
                            <all-attributes />
                            <filter>
                                <condition attribute='domainname' operator='ne' value='SYSTEM' />
                                <condition attribute='domainname' operator='not-null' />
                            </filter>
                        </link-entity>
                    </entity>
                </fetch>");
        }

        [TestMethod]
        public void FilterAuditOnInnerJoinColumnAggregate()
        {
            // Can't do aggregates on audit table when filtering is done on a join
            // https://github.com/MarkMpn/Sql4Cds/issues/488
            var planBuilder = new ExecutionPlanBuilder(new SessionContext(_dataSources, new OptionsWrapper(this) { PrimaryDataSource = "prod" }), new OptionsWrapper(this) { PrimaryDataSource = "prod" });
            var query = "SELECT COUNT(*) FROM audit INNER JOIN systemuser ON audit.userid = systemuser.systemuserid WHERE systemuser.domainname <> 'SYSTEM'";
            var plans = planBuilder.Build(query, null, out _);

            Assert.AreEqual(1, plans.Length);
            var select = AssertNode<SelectNode>(plans[0]);
            var aggregate = AssertNode<StreamAggregateNode>(select.Source);
            var fetch = AssertNode<FetchXmlScan>(aggregate.Source);
            AssertFetchXml(fetch, @"
                <fetch xmlns:generator='MarkMpn.SQL4CDS'>
                    <entity name='audit'>
                        <attribute name='auditid' />
                        <link-entity name='systemuser' from='systemuserid' to='userid' link-type='inner' alias='systemuser'>
                            <filter>
                                <condition attribute='domainname' operator='ne' value='SYSTEM' />
                                <condition attribute='domainname' operator='not-null' />
                            </filter>
                        </link-entity>
                    </entity>
                </fetch>");
        }

        [TestMethod]
        public void SortAuditOnJoinColumn()
        {
            var planBuilder = new ExecutionPlanBuilder(new SessionContext(_dataSources, new OptionsWrapper(this) { PrimaryDataSource = "prod" }), new OptionsWrapper(this) { PrimaryDataSource = "prod" });
            var query = "SELECT * FROM audit LEFT OUTER JOIN systemuser ON audit.userid = systemuser.systemuserid ORDER BY systemuser.domainname";
            var plans = planBuilder.Build(query, null, out _);

            Assert.AreEqual(1, plans.Length);
            var select = AssertNode<SelectNode>(plans[0]);
            var sort = AssertNode<SortNode>(select.Source);
            var fetch = AssertNode<FetchXmlScan>(sort.Source);
            AssertFetchXml(fetch, @"
                <fetch xmlns:generator='MarkMpn.SQL4CDS'>
                    <entity name='audit'>
                        <all-attributes />
                        <link-entity name='systemuser' from='systemuserid' to='userid' link-type='outer' alias='systemuser'>
                            <all-attributes />
                        </link-entity>
                    </entity>
                </fetch>");
        }

        [TestMethod]
        public void NestedSubqueries()
        {
            var planBuilder = new ExecutionPlanBuilder(new SessionContext(_dataSources, new OptionsWrapper(this) { PrimaryDataSource = "prod" }), new OptionsWrapper(this) { PrimaryDataSource = "prod" });
            var query = @"
                SELECT name,
                    (select STUFF((SELECT ', ' + fullname
                    FROM   contact
                    where parentcustomerid = account.accountid
                    FOR    XML PATH ('')), 1, 2, ''))
                FROM account";
            var plans = planBuilder.Build(query, null, out _);

            Assert.AreEqual(1, plans.Length);
            var select = AssertNode<SelectNode>(plans[0]);
            var nestedLoops = AssertNode<NestedLoopNode>(select.Source);
            var accountFetch = AssertNode<FetchXmlScan>(nestedLoops.LeftSource);
            var stuffComputeScalar = AssertNode<ComputeScalarNode>(nestedLoops.RightSource);
            var xml = AssertNode<XmlWriterNode>(stuffComputeScalar.Source);
            var commaComputeScalar = AssertNode<ComputeScalarNode>(xml.Source);
            var contactSpool = AssertNode<IndexSpoolNode>(commaComputeScalar.Source);
            var contactFetch = AssertNode<FetchXmlScan>(contactSpool.Source);
        }

        [TestMethod]
        public void CalculatedColumnUsesEmptyName()
        {
            var planBuilder = new ExecutionPlanBuilder(new SessionContext(_dataSources, new OptionsWrapper(this) { PrimaryDataSource = "prod" }), new OptionsWrapper(this) { PrimaryDataSource = "prod" });
            var query = @"SELECT (select STUFF('abcdef', 2, 3, 'ijklmn'))";
            var plans = planBuilder.Build(query, null, out _);

            Assert.AreEqual(1, plans.Length);
            var select = AssertNode<SelectNode>(plans[0]);
            Assert.IsNull(select.ColumnSet[0].OutputColumn);
        }

        [TestMethod]
        public void OuterJoinWithFiltersConvertedToInnerJoin()
        {
            var planBuilder = new ExecutionPlanBuilder(new SessionContext(_dataSources, new OptionsWrapper(this) { PrimaryDataSource = "prod" }), new OptionsWrapper(this) { PrimaryDataSource = "prod" });
            var outerJoinQuery = "SELECT * FROM account LEFT OUTER JOIN contact ON contact.parentcustomerid = account.accountid WHERE contact.firstname = 'Mark'";
            var outerJoinPlans = planBuilder.Build(outerJoinQuery, null, out _);

            Assert.AreEqual(1, outerJoinPlans.Length);
            var outerJoinSelect = AssertNode<SelectNode>(outerJoinPlans[0]);
            var outerJoinFetch = AssertNode<FetchXmlScan>(outerJoinSelect.Source);

            var innerJoinQuery = "SELECT * FROM account INNER JOIN contact ON contact.parentcustomerid = account.accountid WHERE contact.firstname = 'Mark'";
            var innerJoinPlans = planBuilder.Build(innerJoinQuery, null, out _);

            Assert.AreEqual(1, innerJoinPlans.Length);
            var innerJoinSelect = AssertNode<SelectNode>(innerJoinPlans[0]);
            var innerJoinFetch = AssertNode<FetchXmlScan>(innerJoinSelect.Source);

            AssertFetchXml(outerJoinFetch, innerJoinFetch.FetchXmlString);
        }

        [TestMethod]
        public void CorrelatedSubqueryWithMultipleConditions()
        {
            // https://github.com/MarkMpn/Sql4Cds/issues/316
            var planBuilder = new ExecutionPlanBuilder(new SessionContext(_dataSources, new OptionsWrapper(this) { PrimaryDataSource = "prod" }), new OptionsWrapper(this) { PrimaryDataSource = "prod" });
            var query = @"
SELECT r.accountid,
       r.employees,
       r.ownerid,
       (SELECT count(*)
        FROM   account AS sub
        WHERE  
        sub.employees <= r.employees AND
        sub.ownerid = r.ownerid) AS cnt
FROM   account AS r;";

            var plans = planBuilder.Build(query, null, out _);

            Assert.AreEqual(1, plans.Length);
            var select = AssertNode<SelectNode>(plans[0]);
            Assert.AreEqual("r.accountid", select.ColumnSet[0].SourceColumn);
            Assert.AreEqual("accountid", select.ColumnSet[0].OutputColumn);
            Assert.AreEqual("r.employees", select.ColumnSet[1].SourceColumn);
            Assert.AreEqual("employees", select.ColumnSet[1].OutputColumn);
            Assert.AreEqual("r.ownerid", select.ColumnSet[2].SourceColumn);
            Assert.AreEqual("ownerid", select.ColumnSet[2].OutputColumn);
            Assert.AreEqual("Expr3", select.ColumnSet[3].SourceColumn);
            Assert.AreEqual("cnt", select.ColumnSet[3].OutputColumn);

            var loop = AssertNode<NestedLoopNode>(select.Source);
            Assert.IsNull(loop.JoinCondition);
            Assert.AreEqual("@Expr1", loop.OuterReferences["r.employees"]);
            Assert.AreEqual("@Expr2", loop.OuterReferences["r.ownerid"]);
            Assert.AreEqual("count", loop.DefinedValues["Expr3"]);

            var outerFetch = AssertNode<FetchXmlScan>(loop.LeftSource);
            AssertFetchXml(outerFetch, @"
                <fetch xmlns:generator='MarkMpn.SQL4CDS'>
                    <entity name='account'>
                        <attribute name='accountid' />
                        <attribute name='employees' />
                        <attribute name='ownerid' />
                    </entity>
                </fetch>");

            var aggregate = AssertNode<StreamAggregateNode>(loop.RightSource);
            Assert.AreEqual(AggregateType.CountStar, aggregate.Aggregates["count"].AggregateType);

            var filter = AssertNode<FilterNode>(aggregate.Source);
            Assert.AreEqual("sub.employees <= @Expr1", filter.Filter.ToNormalizedSql());

            var indexSpool = AssertNode<IndexSpoolNode>(filter.Source);
            Assert.AreEqual("@Expr2", indexSpool.SeekValue);
            Assert.AreEqual("sub.ownerid", indexSpool.KeyColumn);

            var innerFetch = AssertNode<FetchXmlScan>(indexSpool.Source);
            AssertFetchXml(innerFetch, @"
                <fetch xmlns:generator='MarkMpn.SQL4CDS'>
                    <entity name='account'>
                        <attribute name='employees' />
                        <attribute name='ownerid' />
                        <filter>
                            <condition attribute=""ownerid"" operator=""not-null"" />
                        </filter>
                    </entity>
                </fetch>");
        }

        [TestMethod]
        public void CrossInstanceJoinOnStringColumn()
        {
            // https://github.com/MarkMpn/Sql4Cds/issues/325
            var metadata1 = new AttributeMetadataCache(_service);
            var metadata2 = new AttributeMetadataCache(_service2);
            var datasources = new[]
            {
                new DataSource
                {
                    Name = "uat",
                    Connection = _context.GetOrganizationService(),
                    Metadata = metadata1,
                    TableSizeCache = new StubTableSizeCache(),
                    MessageCache = new StubMessageCache(),
                    DefaultCollation = new Collation(1033, false, false)
                },
                new DataSource
                {
                    Name = "prod",
                    Connection = _context2.GetOrganizationService(),
                    Metadata = metadata2,
                    TableSizeCache = new StubTableSizeCache(),
                    MessageCache = new StubMessageCache(),
                    DefaultCollation = new Collation(1033, false, false)
                },
                new DataSource
                {
                    Name = "local", // Hack so that ((IQueryExecutionOptions)this).PrimaryDataSource = "local" doesn't cause test to fail
                    Connection = _context2.GetOrganizationService(),
                    Metadata = metadata2,
                    TableSizeCache = new StubTableSizeCache(),
                    MessageCache = new StubMessageCache(),
                    DefaultCollation = Collation.USEnglish
                }
            };
            var planBuilder = new ExecutionPlanBuilder(new SessionContext(datasources.ToDictionary(d => d.Name), this), this);

            var query = "SELECT uat.name, prod.name FROM uat.dbo.account AS uat INNER JOIN prod.dbo.account AS prod ON uat.name = prod.name";

            var plans = planBuilder.Build(query, null, out _);

            Assert.AreEqual(1, plans.Length);

            var select = AssertNode<SelectNode>(plans[0]);

            var join = AssertNode<HashJoinNode>(select.Source);
            Assert.AreEqual("uat.name", join.LeftAttribute.ToSql());
            Assert.AreEqual("prod.name", join.RightAttribute.ToSql());

            var uatFetch = AssertNode<FetchXmlScan>(join.LeftSource);
            Assert.AreEqual("uat", uatFetch.DataSource);
            AssertFetchXml(uatFetch, @"
                <fetch>
                    <entity name='account'>
                        <attribute name='name' />
                        <filter>
                            <condition attribute='name' operator='not-null' />
                        </filter>
                    </entity>
                </fetch>");

            var prodFetch = AssertNode<FetchXmlScan>(join.RightSource);
            Assert.AreEqual("prod", prodFetch.DataSource);
            AssertFetchXml(prodFetch, @"
                <fetch>
                    <entity name='account'>
                        <attribute name='name' />
                        <filter>
                            <condition attribute='name' operator='not-null' />
                        </filter>
                    </entity>
                </fetch>");
        }

        [TestMethod]
        public void LiftOrFilterToLinkEntityWithInnerJoin()
        {
            var planBuilder = new ExecutionPlanBuilder(new SessionContext(_dataSources, new OptionsWrapper(this) { PrimaryDataSource = "prod" }), new OptionsWrapper(this) { PrimaryDataSource = "prod" });
            var query = "SELECT * FROM contact INNER JOIN account ON contact.parentcustomerid = account.accountid WHERE account.name = 'Data8' OR account.name = 'Data 8'";
            var plans = planBuilder.Build(query, null, out _);

            Assert.AreEqual(1, plans.Length);
            var select = AssertNode<SelectNode>(plans[0]);
            var fetch = AssertNode<FetchXmlScan>(select.Source);
            AssertFetchXml(fetch, @"
                <fetch xmlns:generator='MarkMpn.SQL4CDS'>
                    <entity name='contact'>
                        <all-attributes />
                        <link-entity name='account' from='accountid' to='parentcustomerid' link-type='inner' alias='account'>
                            <all-attributes />
                            <filter type='or'>
                                <condition attribute='name' operator='eq' value='Data8' />
                                <condition attribute='name' operator='eq' value='Data 8' />
                            </filter>
                        </link-entity>
                    </entity>
                </fetch>");
        }

        [TestMethod]
        public void DoNotLiftOrFilterToLinkEntityWithOuterJoin()
        {
            var planBuilder = new ExecutionPlanBuilder(new SessionContext(_dataSources, new OptionsWrapper(this) { PrimaryDataSource = "prod" }), new OptionsWrapper(this) { PrimaryDataSource = "prod" });
            var query = "SELECT * FROM contact LEFT OUTER JOIN account ON contact.parentcustomerid = account.accountid WHERE account.name = 'Data8' OR account.name = 'Data 8'";
            var plans = planBuilder.Build(query, null, out _);

            Assert.AreEqual(1, plans.Length);
            var select = AssertNode<SelectNode>(plans[0]);
            var fetch = AssertNode<FetchXmlScan>(select.Source);
            AssertFetchXml(fetch, @"
                <fetch xmlns:generator='MarkMpn.SQL4CDS'>
                    <entity name='contact'>
                        <all-attributes />
                        <link-entity name='account' from='accountid' to='parentcustomerid' link-type='outer' alias='account'>
                            <all-attributes />
                        </link-entity>
                        <filter type='or'>
                            <condition entityname='account' attribute='name' operator='eq' value='Data8' />
                            <condition entityname='account' attribute='name' operator='eq' value='Data 8' />
                        </filter>
                    </entity>
                </fetch>");
        }

        [TestMethod]
        public void DoNotLiftOrFilterToLinkEntityWithDifferentEntities()
        {
            var planBuilder = new ExecutionPlanBuilder(new SessionContext(_dataSources, new OptionsWrapper(this) { PrimaryDataSource = "prod" }), new OptionsWrapper(this) { PrimaryDataSource = "prod" });
            var query = "SELECT * FROM contact LEFT OUTER JOIN account ON contact.parentcustomerid = account.accountid WHERE account.name = 'Data8' OR contact.fullname = 'Mark Carrington'";
            var plans = planBuilder.Build(query, null, out _);

            Assert.AreEqual(1, plans.Length);
            var select = AssertNode<SelectNode>(plans[0]);
            var fetch = AssertNode<FetchXmlScan>(select.Source);
            AssertFetchXml(fetch, @"
                <fetch xmlns:generator='MarkMpn.SQL4CDS'>
                    <entity name='contact'>
                        <all-attributes />
                        <link-entity name='account' from='accountid' to='parentcustomerid' link-type='outer' alias='account'>
                            <all-attributes />
                        </link-entity>
                        <filter type='or'>
                            <condition entityname='account' attribute='name' operator='eq' value='Data8' />
                            <condition attribute='fullname' operator='eq' value='Mark Carrington' />
                        </filter>
                    </entity>
                </fetch>");
        }

        [TestMethod]
        public void FoldSortOrderToInnerJoinLeftInput()
        {
            var planBuilder = new ExecutionPlanBuilder(new SessionContext(_dataSources, new OptionsWrapper(this) { PrimaryDataSource = "prod" }), new OptionsWrapper(this) { PrimaryDataSource = "prod" });
            var query = "SELECT TOP 10 audit.* FROM contact CROSS APPLY SampleMessage(firstname) AS audit WHERE firstname = 'Mark' ORDER BY contact.createdon;";
            var plans = planBuilder.Build(query, null, out _);

            Assert.AreEqual(1, plans.Length);
            var select = AssertNode<SelectNode>(plans[0]);
            var top = AssertNode<TopNode>(select.Source);
            var loop = AssertNode<NestedLoopNode>(top.Source);
            var fetch = AssertNode<FetchXmlScan>(loop.LeftSource);
            AssertFetchXml(fetch, @"
                <fetch xmlns:generator='MarkMpn.SQL4CDS'>
                    <entity name='contact'>
                        <attribute name='firstname' />
                        <filter>
                           <condition attribute='firstname' operator='eq' value='Mark' />
                        </filter>
                        <order attribute='createdon' />
                    </entity>
                </fetch>");
            var execute = AssertNode<ExecuteMessageNode>(loop.RightSource);
        }

        [TestMethod]
        public void UpdateFromSubquery()
        {
            var planBuilder = new ExecutionPlanBuilder(new SessionContext(_localDataSources, this), this);

            var query = "UPDATE account SET name = 'foo' FROM account INNER JOIN (SELECT name, MIN(createdon) FROM account GROUP BY name HAVING COUNT(*) > 1) AS dupes ON account.name = dupes.name";

            var plans = planBuilder.Build(query, null, out _);

            Assert.AreEqual(1, plans.Length);

            var update = AssertNode<UpdateNode>(plans[0]);
            Assert.AreEqual("account", update.LogicalName);
            Assert.AreEqual("account.accountid", update.PrimaryIdAccessors.Single().SourceAttributes.Single());
            Assert.AreEqual("Expr2", update.NewValueAccessors.Single(a => a.TargetAttribute == "name").SourceAttributes.Single());
            var distinct = AssertNode<DistinctNode>(update.Source);
            var computeScalar = AssertNode<ComputeScalarNode>(distinct.Source);
            Assert.AreEqual("'foo'", computeScalar.Columns["Expr2"].ToSql());
            var merge = AssertNode<MergeJoinNode>(computeScalar.Source);
            var sort = AssertNode<SortNode>(merge.LeftSource);
            var subquery = AssertNode<AliasNode>(sort.Source);
            var fetch = AssertNode<FetchXmlScan>(merge.RightSource);
        }

        [TestMethod]
        public void MinPrimaryKey()
        {
            var planBuilder = new ExecutionPlanBuilder(new SessionContext(_localDataSources, this), this);

            var query = "SELECT MIN(accountid) FROM account";

            var plans = planBuilder.Build(query, null, out _);

            Assert.AreEqual(1, plans.Length);

            var select = AssertNode<SelectNode>(plans[0]);
            var aggregate = AssertNode<StreamAggregateNode>(select.Source);
            var fetch = AssertNode<FetchXmlScan>(aggregate.Source);
            AssertFetchXml(fetch, @"
                <fetch xmlns:generator='MarkMpn.SQL4CDS'>
                    <entity name='account'>
                        <attribute name='accountid' />
                    </entity>
                </fetch>");
        }

        [TestMethod]
        public void MinPicklist()
        {
            var planBuilder = new ExecutionPlanBuilder(new SessionContext(_localDataSources, this), this);

            var query = "SELECT MIN(new_optionsetvalue) FROM new_customentity";

            var plans = planBuilder.Build(query, null, out _);

            Assert.AreEqual(1, plans.Length);

            var select = AssertNode<SelectNode>(plans[0]);
            var aggregate = AssertNode<StreamAggregateNode>(select.Source);
            var fetch = AssertNode<FetchXmlScan>(aggregate.Source);
            AssertFetchXml(fetch, @"
                <fetch xmlns:generator='MarkMpn.SQL4CDS'>
                    <entity name='new_customentity'>
                        <attribute name='new_optionsetvalue' />
                    </entity>
                </fetch>");
        }

        [TestMethod]
        [ExpectedException(typeof(NotSupportedQueryFragmentException))]
        public void AvgGuidIsNotSupported()
        {
            var planBuilder = new ExecutionPlanBuilder(new SessionContext(_localDataSources, this), this);
            var query = "SELECT AVG(accountid) FROM account";
            planBuilder.Build(query, null, out _);
        }

        [TestMethod]
        public void StringAggWithOrderAndNoGroups()
        {
            var planBuilder = new ExecutionPlanBuilder(new SessionContext(_localDataSources, this), this);

            var query = "SELECT STRING_AGG(name, ',') WITHIN GROUP (ORDER BY name DESC) FROM account";

            var plans = planBuilder.Build(query, null, out _);

            Assert.AreEqual(1, plans.Length);

            var select = AssertNode<SelectNode>(plans[0]);
            var aggregate = AssertNode<StreamAggregateNode>(select.Source);
            var fetch = AssertNode<FetchXmlScan>(aggregate.Source);
            AssertFetchXml(fetch, @"
                <fetch xmlns:generator='MarkMpn.SQL4CDS'>
                    <entity name='account'>
                        <attribute name='name' />
                        <order attribute='name' descending='true' />
                    </entity>
                </fetch>");
        }

        [TestMethod]
        public void StringAggWithOrderAndScalarGroups()
        {
            var planBuilder = new ExecutionPlanBuilder(new SessionContext(_localDataSources, this), this);

            var query = "SELECT STRING_AGG(name, ',') WITHIN GROUP (ORDER BY name DESC) FROM account GROUP BY employees";

            var plans = planBuilder.Build(query, null, out _);

            Assert.AreEqual(1, plans.Length);

            var select = AssertNode<SelectNode>(plans[0]);
            var aggregate = AssertNode<StreamAggregateNode>(select.Source);
            var fetch = AssertNode<FetchXmlScan>(aggregate.Source);
            AssertFetchXml(fetch, @"
                <fetch xmlns:generator='MarkMpn.SQL4CDS'>
                    <entity name='account'>
                        <attribute name='employees' />
                        <attribute name='name' />
                        <order attribute='employees' />
                        <order attribute='name' descending='true' />
                    </entity>
                </fetch>");
        }

        [TestMethod]
        public void StringAggWithOrderAndNonScalarGroups()
        {
            var planBuilder = new ExecutionPlanBuilder(new SessionContext(_localDataSources, this), this);

            var query = "SELECT STRING_AGG(name, ',') WITHIN GROUP (ORDER BY name DESC) FROM account GROUP BY name + 'x'";

            var plans = planBuilder.Build(query, null, out _);

            Assert.AreEqual(1, plans.Length);

            var select = AssertNode<SelectNode>(plans[0]);
            var aggregate = AssertNode<HashMatchAggregateNode>(select.Source);
            var computeScalar = AssertNode<ComputeScalarNode>(aggregate.Source);
            var fetch = AssertNode<FetchXmlScan>(computeScalar.Source);
            AssertFetchXml(fetch, @"
                <fetch xmlns:generator='MarkMpn.SQL4CDS'>
                    <entity name='account'>
                        <attribute name='name' />
                        <order attribute='name' descending='true' />
                    </entity>
                </fetch>");
        }

        [TestMethod]
        public void NestedExistsAndIn()
        {
            var planBuilder = new ExecutionPlanBuilder(new SessionContext(_localDataSources, this), this);

            var query = "IF NOT EXISTS(SELECT * FROM account WHERE primarycontactid IN (SELECT contactid FROM contact WHERE firstname = 'Mark')) SELECT 1";

            var plans = planBuilder.Build(query, null, out _);

        }

        [TestMethod]
        public void HashJoinUsedForDifferentDataTypes()
        {
            var planBuilder = new ExecutionPlanBuilder(new SessionContext(_localDataSources, this), this);

            var query = "SELECT * FROM account WHERE EXISTS(SELECT * FROM contact WHERE account.name = contact.createdon)";

            var plans = planBuilder.Build(query, null, out _);

            var select = AssertNode<SelectNode>(plans[0]);
            var filter = AssertNode<FilterNode>(select.Source);
            var hashJoin = AssertNode<HashJoinNode>(filter.Source);
            var accountFetch = AssertNode<FetchXmlScan>(hashJoin.LeftSource);
            AssertFetchXml(accountFetch, @"
                <fetch xmlns:generator='MarkMpn.SQL4CDS'>
                    <entity name='account'>
                        <all-attributes />
                    </entity>
                </fetch>");
            var contactFetch = AssertNode<FetchXmlScan>(hashJoin.RightSource);
            AssertFetchXml(contactFetch, @"
                <fetch xmlns:generator='MarkMpn.SQL4CDS' distinct='true'>
                    <entity name='contact'>
                        <attribute name='createdon' />
                        <order attribute='createdon' />
                    </entity>
                </fetch>");
        }

        [TestMethod]
        public void DoNotFoldFilterOnParameterToIndexSpool()
        {
            // Subquery on right side of nested loop will use an index spool to reduce number of FetchXML requests. Do not use this logic if the
            // filter variable is an external parameter or the FetchXML is on the left side of the loop
            var planBuilder = new ExecutionPlanBuilder(new SessionContext(_localDataSources, this), this);

            var query = "SELECT * FROM account WHERE name = @name and primarycontactid = (SELECT contactid FROM contact WHERE firstname = 'Mark')";

            var parameters = new Dictionary<string, DataTypeReference>
            {
                ["@name"] = DataTypeHelpers.NVarChar(100, Collation.USEnglish, CollationLabel.CoercibleDefault)
            };

            var plans = planBuilder.Build(query, parameters, out _);

            var select = AssertNode<SelectNode>(plans[0]);

            var loop = AssertNode<NestedLoopNode>(select.Source);
            Assert.AreEqual(QualifiedJoinType.Inner, loop.JoinType);
            Assert.IsNull(loop.JoinCondition);
            Assert.AreEqual("@Expr1", loop.OuterReferences["Expr1"]);

            var assert = AssertNode<AssertNode>(loop.LeftSource);

            var aggregate = AssertNode<StreamAggregateNode>(assert.Source);
            Assert.AreEqual("contact.contactid", aggregate.Aggregates["Expr1"].SqlExpression.ToSql());
            Assert.AreEqual(AggregateType.First, aggregate.Aggregates["Expr1"].AggregateType);

            var contactFetch = AssertNode<FetchXmlScan>(aggregate.Source);
            AssertFetchXml(contactFetch, @"
                <fetch xmlns:generator='MarkMpn.SQL4CDS' top='2'>
                    <entity name='contact'>
                        <attribute name='contactid' />
                        <filter>
                            <condition attribute='firstname' operator='eq' value='Mark' />
                        </filter>
                    </entity>
                </fetch>");

            var accountFetch = AssertNode<FetchXmlScan>(loop.RightSource);
            AssertFetchXml(accountFetch, @"
                <fetch xmlns:generator='MarkMpn.SQL4CDS'>
                    <entity name='account'>
                        <all-attributes />
                        <filter>
                            <condition generator:IsVariable='true' attribute='name' operator='eq' value='@name' />
                            <condition generator:IsVariable='true' attribute='primarycontactid' operator='eq' value='@Expr1' />
                        </filter>
                    </entity>
                </fetch>");
        }

        [TestMethod]
        public void DoNotFoldJoinsOnReusedAliases()
        {
            var planBuilder = new ExecutionPlanBuilder(new SessionContext(_localDataSources, this), this);

            var query = @"
                SELECT s.systemuserid,
                       b_s.systemuserid
                FROM   account AS a
                       INNER JOIN
                       systemuser AS s
                       ON a.ownerid = s.systemuserid
                          AND s.domainname LIKE 'AAA%'
                       INNER JOIN
                       (SELECT a.name,
                               s.systemuserid,
                               s.msdyn_agenttype
                        FROM   account AS a
                               INNER JOIN
                               systemuser AS s
                               ON a.ownerid = s.systemuserid
                        WHERE  s.domainname LIKE 'XXX%') AS b_s
                       ON s.systemuserid = b_s.systemuserid
            ";

            var plans = planBuilder.Build(query, null, out _);

            var select = AssertNode<SelectNode>(plans[0]);

            var join = AssertNode<HashJoinNode>(select.Source);
            Assert.AreEqual(QualifiedJoinType.Inner, join.JoinType);
            Assert.AreEqual("s.systemuserid", join.LeftAttribute.ToSql());
            Assert.AreEqual("b_s.systemuserid", join.RightAttribute.ToSql());

            var fetch1 = AssertNode<FetchXmlScan>(join.LeftSource);
            Assert.AreEqual("a", fetch1.Alias);
            AssertFetchXml(fetch1, @"
                <fetch xmlns:generator='MarkMpn.SQL4CDS'>
                    <entity name='account'>
                        <link-entity name='systemuser' from='systemuserid' to='ownerid' link-type='inner' alias='s'>
                            <attribute name='systemuserid' />
                            <filter>
                                <condition attribute='domainname' operator='like' value='AAA%' />
                            </filter>
                        </link-entity>
                    </entity>
                </fetch>");

            var fetch2 = AssertNode<FetchXmlScan>(join.RightSource);
            Assert.AreEqual("b_s", fetch2.Alias);
            CollectionAssert.Contains(fetch2.HiddenAliases, "b_s");
            CollectionAssert.Contains(fetch2.HiddenAliases, "s");
            Assert.AreEqual("s.systemuserid", fetch2.ColumnMappings[0].SourceColumn);
            Assert.AreEqual("b_s.systemuserid", fetch2.ColumnMappings[0].OutputColumn);
            Assert.AreEqual("s.msdyn_agentType", fetch2.ColumnMappings[1].SourceColumn);
            Assert.AreEqual("b_s.msdyn_agentType", fetch2.ColumnMappings[1].OutputColumn);
            AssertFetchXml(fetch2, @"
                <fetch xmlns:generator='MarkMpn.SQL4CDS'>
                    <entity name='account'>
                        <attribute name='name' />
                        <link-entity name='systemuser' from='systemuserid' to='ownerid' link-type='inner' alias='s'>
                            <attribute name='systemuserid' />
                            <attribute name='msdyn_agentType' />
                            <filter>
                                <condition attribute='domainname' operator='like' value='XXX%' />
                            </filter>
                        </link-entity>
                    </entity>
                </fetch>");
        }

        [TestMethod]
        public void ComplexFetchXmlAlias()
        {
            var planBuilder = new ExecutionPlanBuilder(new SessionContext(_dataSources, new OptionsWrapper(this) { PrimaryDataSource = "uat" }), new OptionsWrapper(this) { PrimaryDataSource = "uat" });

            var query = "SELECT name FROM account AS [acc. table]";

            var plans = planBuilder.Build(query, null, out _);

            var select = AssertNode<SelectNode>(plans[0]);
            Assert.AreEqual("[acc. table].name", select.ColumnSet[0].SourceColumn);

            var fetch = AssertNode<FetchXmlScan>(select.Source);
            Assert.AreEqual("acc. table", fetch.Alias);
        }

        [TestMethod]
        public void ComplexMetadataAlias()
        {
            var planBuilder = new ExecutionPlanBuilder(new SessionContext(_dataSources, new OptionsWrapper(this) { PrimaryDataSource = "uat" }), new OptionsWrapper(this) { PrimaryDataSource = "uat" });

            var query = "SELECT logicalname FROM metadata.entity AS [m.d. table] WHERE [m.d. table].logicalname = 'account'";

            var plans = planBuilder.Build(query, null, out _);

            var select = AssertNode<SelectNode>(plans[0]);
            Assert.AreEqual("[m.d. table].logicalname", select.ColumnSet[0].SourceColumn);

            var metadata = AssertNode<MetadataQueryNode>(select.Source);
            Assert.AreEqual("m.d. table", metadata.EntityAlias);
            Assert.AreEqual(nameof(EntityMetadata.LogicalName), metadata.Query.Criteria.Conditions[0].PropertyName);
            Assert.AreEqual(MetadataConditionOperator.Equals, metadata.Query.Criteria.Conditions[0].ConditionOperator);
            Assert.AreEqual("LOWER('account')", ((CompiledExpression)metadata.Query.Criteria.Conditions[0].Value).Expression.ToSql());
        }

        [TestMethod]
        public void ComplexInlineTableAlias()
        {
            var planBuilder = new ExecutionPlanBuilder(new SessionContext(_dataSources, new OptionsWrapper(this) { PrimaryDataSource = "uat" }), new OptionsWrapper(this) { PrimaryDataSource = "uat" });

            var query = "SELECT [full name] FROM (VALUES ('Mark Carrington')) AS [inline table] ([full name])";

            var plans = planBuilder.Build(query, null, out _);

            var select = AssertNode<SelectNode>(plans[0]);
            Assert.AreEqual("[inline table].[full name]", select.ColumnSet[0].SourceColumn);

            var constant = AssertNode<ConstantScanNode>(select.Source);
            Assert.AreEqual("inline table", constant.Alias);
            Assert.AreEqual(1, constant.Schema.Count);
            Assert.AreEqual(DataTypeHelpers.VarChar(15, Collation.USEnglish, CollationLabel.CoercibleDefault), constant.Schema["[full name]"].Type, DataTypeComparer.Instance);
        }

        [TestMethod]
        public void FoldFiltersToUnionAllAndJoins()
        {
            var planBuilder = new ExecutionPlanBuilder(new SessionContext(_dataSources, new OptionsWrapper(this) { PrimaryDataSource = "uat" }), new OptionsWrapper(this) { PrimaryDataSource = "uat" });

            var query = @"
SELECT   [union. all].eln,
         [union. all].logicalname,
         [union. all].environment
FROM     (SELECT entitylogicalname AS eln,
                 logicalname,
                 'env1' AS environment
          FROM   uat.metadata.attribute
          UNION ALL
          SELECT entitylogicalname,
                 logicalname,
                 'env2' AS environment
          FROM   prod.metadata.attribute) AS [union. all]
         INNER JOIN
         french.metadata.attribute AS a2
         ON [union. all].eln = a2.entitylogicalname
            AND [union. all].logicalname = a2.logicalname
WHERE    [union. all].eln IN ('systemuser', 'businessunit')
         AND [union. all].logicalname IN ('createdon')
ORDER BY [union. all].eln";

            var plans = planBuilder.Build(query, null, out _);

            var select = AssertNode<SelectNode>(plans[0]);

            var sort = AssertNode<SortNode>(select.Source);

            var filter1 = AssertNode<FilterNode>(sort.Source);
            Assert.AreEqual("[union. all].logicalname = a2.logicalname", filter1.Filter.ToSql());

            var join1 = AssertNode<HashJoinNode>(filter1.Source);
            Assert.AreEqual("a2.entitylogicalname", join1.LeftAttribute.ToSql());
            Assert.AreEqual("[union. all].eln", join1.RightAttribute.ToSql());
            Assert.IsNull(join1.AdditionalJoinCriteria);

            var mq1 = AssertNode<MetadataQueryNode>(join1.LeftSource);
            Assert.AreEqual("french", mq1.DataSource);
            Assert.AreEqual(nameof(EntityMetadata.LogicalName), mq1.Query.Criteria.Conditions[0].PropertyName);
            Assert.AreEqual(MetadataConditionOperator.In, mq1.Query.Criteria.Conditions[0].ConditionOperator);
            CollectionAssert.AreEqual(new[] { "LOWER('systemuser')", "LOWER('businessunit')" }, ((IList<CompiledExpression>)mq1.Query.Criteria.Conditions[0].Value).Select(e => e.Expression.ToSql()).ToArray());
            Assert.AreEqual(nameof(AttributeMetadata.LogicalName), mq1.Query.AttributeQuery.Criteria.Conditions[0].PropertyName);
            Assert.AreEqual(MetadataConditionOperator.In, mq1.Query.AttributeQuery.Criteria.Conditions[0].ConditionOperator);
            CollectionAssert.AreEqual(new[] { "LOWER('createdon')" }, ((IList<CompiledExpression>)mq1.Query.AttributeQuery.Criteria.Conditions[0].Value).Select(e => e.Expression.ToSql()).ToArray());

            var alias = AssertNode<AliasNode>(join1.RightSource);
            Assert.AreEqual("union. all", alias.Alias);
            CollectionAssert.AreEqual(new[] { "eln", "logicalname", "environment" }, alias.ColumnSet.Select(col => col.OutputColumn).ToArray());

            var concat = AssertNode<ConcatenateNode>(alias.Source);

            var compute2 = AssertNode<ComputeScalarNode>(concat.Sources[0]);
            var mq2 = AssertNode<MetadataQueryNode>(compute2.Source);
            Assert.AreEqual("uat", mq2.DataSource);
            Assert.AreEqual(nameof(EntityMetadata.LogicalName), mq2.Query.Criteria.Conditions[0].PropertyName);
            Assert.AreEqual(MetadataConditionOperator.In, mq2.Query.Criteria.Conditions[0].ConditionOperator);
            CollectionAssert.AreEqual(new[] { "LOWER('systemuser')", "LOWER('businessunit')" }, ((IList<CompiledExpression>)mq2.Query.Criteria.Conditions[0].Value).Select(e => e.Expression.ToSql()).ToArray());
            Assert.AreEqual(nameof(AttributeMetadata.LogicalName), mq2.Query.AttributeQuery.Criteria.Conditions[0].PropertyName);
            Assert.AreEqual(MetadataConditionOperator.In, mq2.Query.AttributeQuery.Criteria.Conditions[0].ConditionOperator);
            CollectionAssert.AreEqual(new[] { "LOWER('createdon')" }, ((IList<CompiledExpression>)mq2.Query.AttributeQuery.Criteria.Conditions[0].Value).Select(e => e.Expression.ToSql()).ToArray());

            var compute3 = AssertNode<ComputeScalarNode>(concat.Sources[1]);
            var mq3 = AssertNode<MetadataQueryNode>(compute3.Source);
            Assert.AreEqual("prod", mq3.DataSource);
            Assert.AreEqual(nameof(EntityMetadata.LogicalName), mq3.Query.Criteria.Conditions[0].PropertyName);
            Assert.AreEqual(MetadataConditionOperator.In, mq3.Query.Criteria.Conditions[0].ConditionOperator);
            CollectionAssert.AreEqual(new[] { "LOWER('systemuser')", "LOWER('businessunit')" }, ((IList<CompiledExpression>)mq3.Query.Criteria.Conditions[0].Value).Select(e => e.Expression.ToSql()).ToArray());
            Assert.AreEqual(nameof(AttributeMetadata.LogicalName), mq3.Query.AttributeQuery.Criteria.Conditions[0].PropertyName);
            Assert.AreEqual(MetadataConditionOperator.In, mq3.Query.AttributeQuery.Criteria.Conditions[0].ConditionOperator);
            CollectionAssert.AreEqual(new[] { "LOWER('createdon')" }, ((IList<CompiledExpression>)mq3.Query.AttributeQuery.Criteria.Conditions[0].Value).Select(e => e.Expression.ToSql()).ToArray());
        }

        [TestMethod]
        public void PreserveAdditionalFiltersInMetadataJoinConditions()
        {
            var planBuilder = new ExecutionPlanBuilder(new SessionContext(_dataSources, new OptionsWrapper(this) { PrimaryDataSource = "uat" }), new OptionsWrapper(this) { PrimaryDataSource = "uat" });

            var query = @"
SELECT e.logicalname,
       a.logicalname,
       a.targets
FROM   metadata.entity AS e
       INNER JOIN
       metadata.attribute AS a
       ON e.logicalname = a.entitylogicalname
          AND a.targets IS NOT NULL
WHERE  e.logicalname IN ('systemuser');";

            var plans = planBuilder.Build(query, null, out _);

            var select = AssertNode<SelectNode>(plans[0]);
            var filter = AssertNode<FilterNode>(select.Source);
            Assert.AreEqual("a.targets IS NOT NULL", filter.Filter.ToSql());
            var metadata = AssertNode<MetadataQueryNode>(filter.Source);
            Assert.AreEqual("e", metadata.EntityAlias);
            Assert.AreEqual("a", metadata.AttributeAlias);
            Assert.AreEqual(MetadataSource.Entity | MetadataSource.Attribute, metadata.MetadataSource);
            CollectionAssert.AreEquivalent(new[] { nameof(EntityMetadata.LogicalName) }, metadata.Query.Properties.PropertyNames);
            CollectionAssert.AreEquivalent(new[] { nameof(AttributeMetadata.LogicalName), nameof(LookupAttributeMetadata.Targets) }, metadata.Query.AttributeQuery.Properties.PropertyNames);
            Assert.AreEqual(nameof(EntityMetadata.LogicalName), metadata.Query.Criteria.Conditions[0].PropertyName);
            Assert.AreEqual(MetadataConditionOperator.In, metadata.Query.Criteria.Conditions[0].ConditionOperator);
            CollectionAssert.AreEquivalent(new[] { "LOWER('systemuser')" }, ((IList<CompiledExpression>)metadata.Query.Criteria.Conditions[0].Value).Select(e => e.Expression.ToSql()).ToArray());
        }

        [TestMethod]
        public void FoldFilterToJoinWithAlias()
        {
            // https://github.com/MarkMpn/Sql4Cds/issues/364
            // Filter is applied to a join with a LHS of FetchXmlScan, which the filter can be entirely folded to
            // Exception is thrown when trying to fold the remaining null filter to the RHS of the join

            var planBuilder = new ExecutionPlanBuilder(new SessionContext(_dataSources, new OptionsWrapper(this) { PrimaryDataSource = "uat" }), new OptionsWrapper(this) { PrimaryDataSource = "uat" });

            var query = @"
SELECT app.*
FROM   (SELECT a.accountid, c.contactid, tot = sum(1)
FROM account a
INNER JOIN contact c ON a.accountid = c.parentcustomerid
WHERE a.name = 'Data8'
GROUP BY a.accountid, c.contactid
HAVING sum(1) > 1) AS dups
INNER JOIN account app ON app.accountid = dups.accountid
WHERE  app.name = 'Data8'";

            var plans = planBuilder.Build(query, null, out _);
        }

        [TestMethod]
        public void DoNotUseCustomPagingForInJoin()
        {
            // https://github.com/MarkMpn/Sql4Cds/issues/366

            using (_dataSource.EnableJoinOperator(JoinOperator.In))
            {
                var planBuilder = new ExecutionPlanBuilder(new SessionContext(_dataSources, new OptionsWrapper(this) { PrimaryDataSource = "uat" }), new OptionsWrapper(this) { PrimaryDataSource = "uat" });

                var query = @"
SELECT contactid
FROM   contact
WHERE  contactid IN (SELECT DISTINCT primarycontactid FROM account WHERE name = 'Data8')
AND    contactid NOT IN (SELECT DISTINCT primarycontactid FROM account WHERE employees IS NULL)";

                var plans = planBuilder.Build(query, null, out _);
                var select = AssertNode<SelectNode>(plans[0]);
                var fetch = AssertNode<FetchXmlScan>(select.Source);
                AssertFetchXml(fetch, @"
                    <fetch xmlns:generator='MarkMpn.SQL4CDS'>
                        <entity name='contact'>
                            <attribute name='contactid' />
                            <link-entity name='account' from='primarycontactid' to='contactid' link-type='in'>
                                <filter>
                                    <condition attribute='name' operator='eq' value='Data8' />
                                </filter>
                            </link-entity>
                            <link-entity name='account' from='primarycontactid' to='contactid' link-type='outer' alias='Expr3'>
                                <filter>
                                    <condition attribute='employees' operator='null' />
                                </filter>
                            </link-entity>
                            <filter>
                                <condition entityname='Expr3' attribute='accountid' operator='null' />
                            </filter>
                        </entity>
                    </fetch>");
            }
        }

        [TestMethod]
        public void FoldFilterToCorrectTableAlias()
        {
            // The same table alias can be used in the main query and in a query-derived table. Ensure filters are
            // folded to the correct one.

            var planBuilder = new ExecutionPlanBuilder(new SessionContext(_localDataSources, this), this);

            var query = @"
SELECT *
FROM (SELECT name FROM account AS a INNER JOIN contact AS c ON a.primarycontactid = c.contactid) AS q
INNER JOIN contact AS c ON q.name = c.fullname
WHERE c.firstname = 'Mark'";

            var plans = planBuilder.Build(query, null, out _);

            Assert.AreEqual(1, plans.Length);

            var select = AssertNode<SelectNode>(plans[0]);
            var join = AssertNode<HashJoinNode>(select.Source);
            var leftFetch = AssertNode<FetchXmlScan>(join.LeftSource);
            var rightFetch = AssertNode<FetchXmlScan>(join.RightSource);

            AssertFetchXml(leftFetch, @"
                    <fetch xmlns:generator='MarkMpn.SQL4CDS'>
                        <entity name='contact'>
                            <all-attributes />
                            <filter>
                                <condition attribute='fullname' operator='not-null' />
                                <condition attribute='firstname' operator='eq' value='Mark' />
                            </filter>
                        </entity>
                    </fetch>");

            AssertFetchXml(rightFetch, @"
                    <fetch xmlns:generator='MarkMpn.SQL4CDS'>
                        <entity name='account'>
                            <attribute name='name' />
                            <link-entity name='contact' from='contactid' to='primarycontactid' link-type='inner' alias='c'>
                            </link-entity>
                            <filter>
                                <condition attribute='name' operator='not-null' />
                            </filter>
                        </entity>
                    </fetch>");
        }

        [TestMethod]
        public void IgnoreDupKeyHint()
        {
            var planBuilder = new ExecutionPlanBuilder(new SessionContext(_localDataSources, this), this);

            var query = @"INSERT INTO account (accountid, name) VALUES ('{CD503427-E785-40D8-AD0E-FBDF4918D298}', 'Data8') OPTION (USE HINT ('IGNORE_DUP_KEY'))";

            var plans = planBuilder.Build(query, null, out _);

            Assert.AreEqual(1, plans.Length);

            var insert = AssertNode<InsertNode>(plans[0]);
            Assert.IsTrue(insert.IgnoreDuplicateKey);
        }

        [TestMethod]
        public void GroupByWithoutAggregateUsesDistinct()
        {
            var planBuilder = new ExecutionPlanBuilder(new SessionContext(_localDataSources, this), this);

            var query = @"
                SELECT
                    name
                FROM
                    account
                GROUP BY name";

            var plans = planBuilder.Build(query, null, out _);

            Assert.AreEqual(1, plans.Length);

            var select = AssertNode<SelectNode>(plans[0]);
            var fetch = AssertNode<FetchXmlScan>(select.Source);
            AssertFetchXml(fetch, @"
                <fetch distinct='true'>
                    <entity name='account'>
                        <attribute name='name' />
                        <order attribute='name' />
                    </entity>
                </fetch>");
        }

        [TestMethod]
        public void FilterOnCrossApply()
        {
            var planBuilder = new ExecutionPlanBuilder(new SessionContext(_localDataSources, this), this);

            var query = @"
select name, n from account
cross apply (select name + '' as n) x
where n = 'a'";

            var plans = planBuilder.Build(query, null, out _);

            Assert.AreEqual(1, plans.Length);

            var select = AssertNode<SelectNode>(plans[0]);
            var loop = AssertNode<NestedLoopNode>(select.Source);
            Assert.AreEqual("@Expr1", loop.OuterReferences["account.name"]);
            var fetch = AssertNode<FetchXmlScan>(loop.LeftSource);
            AssertFetchXml(fetch, @"
                <fetch>
                    <entity name='account'>
                        <attribute name='name' />
                    </entity>
                </fetch>");
            var alias = AssertNode<AliasNode>(loop.RightSource);
            Assert.AreEqual("x", alias.Alias);
            Assert.AreEqual("Expr2", alias.ColumnSet.Single().SourceColumn);
            Assert.AreEqual("n", alias.ColumnSet.Single().OutputColumn);
            var filter = AssertNode<FilterNode>(alias.Source);
            Assert.AreEqual("Expr2 = 'a'", filter.Filter.ToNormalizedSql());
            var computeScalar = AssertNode<ComputeScalarNode>(filter.Source);
            Assert.AreEqual("@Expr1 + ''", computeScalar.Columns["Expr2"].ToNormalizedSql());
            var constantScan = AssertNode<ConstantScanNode>(computeScalar.Source);
            Assert.AreEqual(1, constantScan.Values.Count);
        }

        [TestMethod]
        public void GotoCantMoveIntoTryBlock()
        {
            var planBuilder = new ExecutionPlanBuilder(new SessionContext(_localDataSources, this), this);

            var query = @"
GOTO label1
BEGIN TRY
    label1:
END TRY
BEGIN CATCH
END CATCH";

            try
            {
                planBuilder.Build(query, null, out _);
                Assert.Fail();
            }
            catch (NotSupportedQueryFragmentException ex)
            {
                Assert.AreEqual(1026, ex.Errors.Single().Number);
            }
        }

        [DataTestMethod]
        [DataRow(1)]
        [DataRow(2)]
        [DataRow(3)]
        public void UpdateTop(int top)
        {
            var planBuilder = new ExecutionPlanBuilder(new SessionContext(_localDataSources, this), this);

            var query = $@"
UPDATE account
SET    name = 'Test'
WHERE  accountid IN (SELECT   TOP {top} accountid
                     FROM     account
                     WHERE    name = 'Data8'
                              AND employees > 0
                     ORDER BY accountid)";

            var plans = planBuilder.Build(query, null, out _);

            Assert.AreEqual(1, plans.Length);

            var update = AssertNode<UpdateNode>(plans[0]);
            var compute = AssertNode<ComputeScalarNode>(update.Source);
            Assert.AreEqual("'Test'", compute.Columns["Expr3"].ToSql());
            var fetch = AssertNode<FetchXmlScan>(compute.Source);
            AssertFetchXml(fetch, $@"
                <fetch top='{top}'>
                  <entity name='account'>
                    <attribute name='accountid' />
                    <filter>
                      <condition attribute='name' operator='eq' value='Data8' />
                      <condition attribute='employees' operator='gt' value='0' />
                    </filter>
                    <order attribute='accountid' />
                  </entity>
                </fetch>");
        }

        [TestMethod]
        public void RethrowMustBeWithinCatchBlock()
        {
            var planBuilder = new ExecutionPlanBuilder(new SessionContext(_localDataSources, this), this);

            var query = "THROW;";

            try
            {
                planBuilder.Build(query, null, out _);
                Assert.Fail();
            }
            catch (NotSupportedQueryFragmentException ex)
            {
                Assert.AreEqual(10704, ex.Errors.Single().Number);
            }
        }

        [TestMethod]
        public void MistypedJoinCriteriaGeneratesWarning()
        {
            var planBuilder = new ExecutionPlanBuilder(new SessionContext(_localDataSources, this), this);

            var query = @"
SELECT a.name, c.fullname
FROM account a INNER JOIN contact c ON c.contactid = c.parentcustomerid";

            var plans = planBuilder.Build(query, null, out _);

            Assert.AreEqual(1, plans.Length);

            var select = AssertNode<SelectNode>(plans[0]);
            var loop = AssertNode<NestedLoopNode>(select.Source);
            Assert.IsNull(loop.JoinCondition);
            Assert.AreEqual("No Join Predicate or Outer References", loop.Warning);
            var accountFetch = AssertNode<FetchXmlScan>(loop.LeftSource);

            AssertFetchXml(accountFetch, @"
                <fetch>
                  <entity name='account'>
                    <attribute name='name' />
                  </entity>
                </fetch>");

            var spool = AssertNode<TableSpoolNode>(loop.RightSource);
            var contactFetch = AssertNode<FetchXmlScan>(spool.Source);

            AssertFetchXml(contactFetch, @"
                <fetch>
                  <entity name='contact'>
                    <attribute name='fullname' />
                    <filter>
                      <condition attribute='contactid' operator='eq' valueof='parentcustomerid' />
                    </filter>
                  </entity>
                </fetch>");
        }

        [TestMethod]
        public void AliasSameAsVirtualAttribute()
        {
            var planBuilder = new ExecutionPlanBuilder(new SessionContext(_localDataSources, this), this);

            var query = @"
select a.name, c.fullname as primarycontactidname from account a
inner join contact c on a.primarycontactid = c.contactid";

            var plans = planBuilder.Build(query, null, out _);

            Assert.AreEqual(1, plans.Length);

            var select = AssertNode<SelectNode>(plans[0]);
            var fetch = AssertNode<FetchXmlScan>(select.Source);
            AssertFetchXml(fetch, @"
                <fetch>
                    <entity name='account'>
                        <attribute name='name' />
                        <link-entity name='contact' alias='c' from='contactid' to='primarycontactid' link-type='inner'>
                            <attribute name='fullname' alias='primarycontactidname' />
                        </link-entity>
                    </entity>
                </fetch>");
        }

        [TestMethod]
        public void OrderByOptionSetName()
        {
            var planBuilder = new ExecutionPlanBuilder(new SessionContext(_localDataSources, this), this);

            var query = @"SELECT new_customentityid FROM new_customentity ORDER BY new_optionsetvaluename";

            var plans = planBuilder.Build(query, null, out _);

            Assert.AreEqual(1, plans.Length);

            var select = AssertNode<SelectNode>(plans[0]);
            var fetch = AssertNode<FetchXmlScan>(select.Source);
            AssertFetchXml(fetch, @"
                <fetch>
                    <entity name='new_customentity'>
                        <attribute name='new_customentityid' />
                        <order attribute='new_optionsetvalue' />
                    </entity>
                </fetch>");
        }

        [TestMethod]
        public void OrderByOptionSetValueWithUseRawOrderBy()
        {
            using (_localDataSource.SetUseRawOrderByReliable(true))
            {
                var planBuilder = new ExecutionPlanBuilder(new SessionContext(_localDataSources, this), this);

                var query = @"SELECT new_customentityid FROM new_customentity ORDER BY new_optionsetvalue";

                var plans = planBuilder.Build(query, null, out _);

                Assert.AreEqual(1, plans.Length);

                var select = AssertNode<SelectNode>(plans[0]);
                var fetch = AssertNode<FetchXmlScan>(select.Source);
                AssertFetchXml(fetch, @"
                    <fetch useraworderby='1'>
                        <entity name='new_customentity'>
                            <attribute name='new_customentityid' />
                            <order attribute='new_optionsetvalue' />
                        </entity>
                    </fetch>");
            }
        }

        [TestMethod]
        public void OrderByOptionSetValueWithoutUseRawOrderBy()
        {
            var planBuilder = new ExecutionPlanBuilder(new SessionContext(_localDataSources, this), this);

            var query = @"SELECT new_customentityid FROM new_customentity ORDER BY new_optionsetvalue";

            var plans = planBuilder.Build(query, null, out _);

            Assert.AreEqual(1, plans.Length);

            var select = AssertNode<SelectNode>(plans[0]);
            var sort = AssertNode<SortNode>(select.Source);
            Assert.AreEqual("new_customentity.new_optionsetvalue", sort.Sorts[0].Expression.ToSql());
            var fetch = AssertNode<FetchXmlScan>(sort.Source);
            AssertFetchXml(fetch, @"
                <fetch>
                    <entity name='new_customentity'>
                        <attribute name='new_customentityid' />
                        <attribute name='new_optionsetvalue' />
                    </entity>
                </fetch>");
        }

        [TestMethod]
        public void OrderByOptionSetValueAndName()
        {
            using (_localDataSource.SetUseRawOrderByReliable(true))
            {
                var planBuilder = new ExecutionPlanBuilder(new SessionContext(_localDataSources, this), this);

                var query = @"SELECT new_customentityid FROM new_customentity ORDER BY new_optionsetvalue, new_optionsetvaluename";

                var plans = planBuilder.Build(query, null, out _);

                Assert.AreEqual(1, plans.Length);

                var select = AssertNode<SelectNode>(plans[0]);
                var sort = AssertNode<SortNode>(select.Source);
                Assert.AreEqual(1, sort.PresortedCount);
                Assert.AreEqual(2, sort.Sorts.Count);
                Assert.AreEqual("new_customentity.new_optionsetvaluename", sort.Sorts[1].Expression.ToSql());
                var fetch = AssertNode<FetchXmlScan>(sort.Source);
                AssertFetchXml(fetch, @"
                    <fetch useraworderby='1'>
                        <entity name='new_customentity'>
                            <attribute name='new_customentityid' />
                            <attribute name='new_optionsetvalue' />
                            <order attribute='new_optionsetvalue' />
                        </entity>
                    </fetch>");
            }
        }

        [TestMethod]
        public void ExistsOrInAndColumnComparisonOrderByEntityName()
        {
            using (_localDataSource.EnableJoinOperator(JoinOperator.Any))
            using (_localDataSource.SetOrderByEntityName(true))
            {
                var planBuilder = new ExecutionPlanBuilder(new SessionContext(_localDataSources, this), this);

                var query = @"
SELECT TOP 100
    account.name,
    contact.fullname
FROM
    account
    INNER JOIN contact ON account.primarycontactid = contact.contactid
WHERE
    (
        EXISTS (SELECT * FROM contact WHERE parentcustomerid = account.accountid AND firstname = 'Mark')
        OR employees in (SELECT employees FROM account WHERE name = 'Data8')
    )
    AND account.createdon = contact.createdon
ORDER BY
    contact.fullname, account.name";

                var plans = planBuilder.Build(query, null, out _);

                Assert.AreEqual(1, plans.Length);

                var select = AssertNode<SelectNode>(plans[0]);
                var fetch = AssertNode<FetchXmlScan>(select.Source);

                AssertFetchXml(fetch, @"
                <fetch xmlns:generator='MarkMpn.SQL4CDS' top='100'>
                  <entity name='account'>
                    <attribute name='name' />
                    <link-entity name='contact' to='primarycontactid' from='contactid' alias='contact' link-type='inner'>
                      <attribute name='fullname' />
                    </link-entity>
                    <filter>
                      <filter type='or'>
                        <link-entity name='contact' to='accountid' from='parentcustomerid' link-type='any'>
                          <filter>
                            <condition attribute='firstname' operator='eq' value='Mark' />
                          </filter>
                        </link-entity>
                        <link-entity name='account' to='employees' from='employees' link-type='any'>
                          <filter>
                            <condition attribute='name' operator='eq' value='Data8' />
                          </filter>
                        </link-entity>
                      </filter>
                      <condition valueof='contact.createdon' attribute='createdon' operator='eq' />
                    </filter>
                    <order entityname='contact' attribute='fullname' />
                    <order attribute='name' />
                  </entity>
                </fetch>");
            }
        }

        [TestMethod]
        public void ExistsOrInAndColumnComparisonOrderByEntityNameLegacy()
        {
            using (_localDataSource.SetColumnComparison(false))
            {
                var planBuilder = new ExecutionPlanBuilder(new SessionContext(_localDataSources, this), this);

                var query = @"
SELECT TOP 100
    account.name,
    contact.fullname
FROM
    account
    INNER JOIN contact ON account.primarycontactid = contact.contactid
WHERE
    (
        EXISTS (SELECT * FROM contact WHERE parentcustomerid = account.accountid AND firstname = 'Mark')
        OR employees in (SELECT employees FROM account WHERE name = 'Data8')
    )
    AND account.createdon = contact.createdon
ORDER BY
    contact.fullname, account.name";

                var plans = planBuilder.Build(query, null, out _);

                Assert.AreEqual(1, plans.Length);

                var select = AssertNode<SelectNode>(plans[0]);
                var top = AssertNode<TopNode>(select.Source);
                var sort = AssertNode<SortNode>(top.Source);
                var existsOrInFilter = AssertNode<FilterNode>(sort.Source);
                var loop = AssertNode<NestedLoopNode>(existsOrInFilter.Source);
                var merge = AssertNode<MergeJoinNode>(loop.LeftSource);
                var columnComparisonFilter = AssertNode<FilterNode>(merge.LeftSource);
                var mainFetch = AssertNode<FetchXmlScan>(columnComparisonFilter.Source);
                var existsFetch = AssertNode<FetchXmlScan>(merge.RightSource);
                var inTop = AssertNode<TopNode>(loop.RightSource);
                var inIndexSpool = AssertNode<IndexSpoolNode>(inTop.Source);
                var inFetch = AssertNode<FetchXmlScan>(inIndexSpool.Source);

                Assert.AreEqual(@"(Expr4 IS NOT NULL
 OR Expr2 IS NOT NULL)", existsOrInFilter.Filter.ToNormalizedSql());
                Assert.AreEqual("account.createdon = contact.createdon", columnComparisonFilter.Filter.ToNormalizedSql());

                AssertFetchXml(mainFetch, @"
<fetch xmlns:generator='MarkMpn.SQL4CDS'>
  <entity name='account'>
    <attribute name='name' />
    <attribute name='accountid' />
    <attribute name='employees' />
    <attribute name='createdon' />
    <link-entity name='contact' to='primarycontactid' from='contactid' alias='contact' link-type='inner'>
      <attribute name='fullname' />
      <attribute name='createdon' />
    </link-entity>
    <order attribute='employees' />
  </entity>
</fetch>");

                AssertFetchXml(existsFetch, @"
<fetch xmlns:generator='MarkMpn.SQL4CDS' distinct='true'>
  <entity name='account'>
    <attribute name='employees' />
    <filter>
      <condition attribute='name' operator='eq' value='Data8' />
    </filter>
    <order attribute='employees' />
  </entity>
</fetch>");

                AssertFetchXml(inFetch, @"
<fetch xmlns:generator='MarkMpn.SQL4CDS'>
  <entity name='contact'>
    <attribute name='contactid' />
    <attribute name='parentcustomerid' />
    <filter>
      <condition attribute='firstname' operator='eq' value='Mark' />
      <condition attribute='parentcustomerid' operator='not-null' />
    </filter>
  </entity>
</fetch>");
            }
        }

        [TestMethod]
        public void DistinctUsesCustomPaging()
        {
            var planBuilder = new ExecutionPlanBuilder(new SessionContext(_localDataSources, this), this);

            var query = @"
select distinct
account.name, contact.firstname
from account
left outer join contact ON account.accountid = contact.parentcustomerid";

            var plans = planBuilder.Build(query, null, out _);

            Assert.AreEqual(1, plans.Length);

            var select = AssertNode<SelectNode>(plans[0]);
            var fetch = AssertNode<FetchXmlScan>(select.Source);

            AssertFetchXml(fetch, @"
<fetch distinct='true'>
  <entity name='account'>
    <attribute name='name' />
    <link-entity name='contact' to='accountid' from='parentcustomerid' alias='contact' link-type='outer'>
      <attribute name='firstname' />
      <order attribute='firstname' />
    </link-entity>
    <order attribute='name' />
  </entity>
</fetch>");
            Assert.IsTrue(fetch.UsingCustomPaging);
        }

        [TestMethod]
        public void NotExistWithJoin()
        {
            var planBuilder = new ExecutionPlanBuilder(new SessionContext(_localDataSources, this), this);

            var query = @"
select top 10 a2.name
from account a2
where not exists (
    select top 10 a.accountid
    from account a
    inner join contact c on c.parentcustomerid = a.accountid
    where a.accountid = a2.accountid
)
";

            var plans = planBuilder.Build(query, null, out _);

            Assert.AreEqual(1, plans.Length);

            var select = AssertNode<SelectNode>(plans[0]);
            var top = AssertNode<TopNode>(select.Source);
            var filter = AssertNode<FilterNode>(top.Source);
            var join = AssertNode<MergeJoinNode>(filter.Source);
            var fetch1 = AssertNode<FetchXmlScan>(join.LeftSource);
            var fetch2 = AssertNode<FetchXmlScan>(join.RightSource);

            Assert.AreEqual("a2", fetch1.Alias);
            AssertFetchXml(fetch1, @"
<fetch>
  <entity name='account'>
    <attribute name='name' />
    <attribute name='accountid' />
    <order attribute='accountid' />
  </entity>
</fetch>");
            Assert.IsFalse(fetch1.UsingCustomPaging);

            Assert.AreEqual("Expr2", fetch2.Alias);
            AssertFetchXml(fetch2, @"
<fetch distinct='true'>
  <entity name='contact'>
    <link-entity name='account' from='accountid' to='parentcustomerid' link-type='inner' alias='a'>
      <attribute name='accountid' />
      <order attribute='accountid' />
    </link-entity>
  </entity>
</fetch>");
            Assert.IsTrue(fetch2.UsingCustomPaging);
            Assert.AreEqual(1, fetch2.ColumnMappings.Count);
            Assert.AreEqual("Expr2.accountid", fetch2.ColumnMappings[0].OutputColumn);
            Assert.AreEqual("a.accountid", fetch2.ColumnMappings[0].SourceColumn);

            Assert.AreEqual("a2.accountid", join.LeftAttribute.ToSql());
            Assert.AreEqual("Expr2.accountid", join.RightAttribute.ToSql());
            Assert.AreEqual(QualifiedJoinType.LeftOuter, join.JoinType);
            Assert.IsTrue(join.SemiJoin);
            Assert.AreEqual(1, join.DefinedValues.Count);
            Assert.AreEqual("Expr2.accountid", join.DefinedValues["Expr3"]);

            Assert.AreEqual("Expr3 IS NULL", filter.Filter.ToSql());

            Assert.AreEqual("10", top.Top.ToSql());

            Assert.AreEqual(1, select.ColumnSet.Count);
            Assert.AreEqual("a2.name", select.ColumnSet[0].SourceColumn);
            Assert.AreEqual("name", select.ColumnSet[0].OutputColumn);
        }

        [TestMethod]
        public void ScalarSubquery()
        {
            var planBuilder = new ExecutionPlanBuilder(new SessionContext(_localDataSources, this), this);

            var query = @"
select top 10 * from (
select fullname, (select name from account where accountid = parentcustomerid) from contact
) a";

            var plans = planBuilder.Build(query, null, out _);

            Assert.AreEqual(1, plans.Length);

            var select = AssertNode<SelectNode>(plans[0]);
            var fetch = AssertNode<FetchXmlScan>(select.Source);

            AssertFetchXml(fetch, @"
<fetch top='10'>
  <entity name='contact'>
    <attribute name='fullname' />
    <link-entity name='account' to='parentcustomerid' from='accountid' alias='Expr2' link-type='outer'>
      <attribute name='name' alias='Expr3' />
    </link-entity>
  </entity>
</fetch>");
        }

        [TestMethod]
        public void SubqueryInJoinCriteriaRHS()
        {
            using (_localDataSource.EnableJoinOperator(JoinOperator.In))
            {
                var planBuilder = new ExecutionPlanBuilder(new SessionContext(_localDataSources, this), this);

                var query = @"
select
*
from account
inner join contact ON account.accountid = contact.parentcustomerid AND contact.firstname IN (SELECT new_name FROM new_customentity)";

                var plans = planBuilder.Build(query, null, out _);

                Assert.AreEqual(1, plans.Length);

                var select = AssertNode<SelectNode>(plans[0]);
                var fetch = AssertNode<FetchXmlScan>(select.Source);

                AssertFetchXml(fetch, @"
<fetch>
  <entity name='contact'>
    <all-attributes />
    <link-entity name='account' to='parentcustomerid' from='accountid' alias='account' link-type='inner'>
      <all-attributes />
    </link-entity>
    <link-entity name='new_customentity' to='firstname' from='new_name' link-type='in' />
  </entity>
</fetch>");
            }
        }

        [TestMethod]
        public void SubqueryInJoinCriteriaRHSCorrelatedExists()
        {
            using (_localDataSource.EnableJoinOperator(JoinOperator.In))
            {
                var planBuilder = new ExecutionPlanBuilder(new SessionContext(_localDataSources, this), this);

                var query = @"
select
*
from account
inner join contact ON account.accountid = contact.parentcustomerid AND EXISTS(SELECT * FROM new_customentity WHERE new_name = contact.firstname)";

                var plans = planBuilder.Build(query, null, out _);

                Assert.AreEqual(1, plans.Length);

                var select = AssertNode<SelectNode>(plans[0]);
                var fetch = AssertNode<FetchXmlScan>(select.Source);

                AssertFetchXml(fetch, @"
<fetch>
  <entity name='contact'>
    <all-attributes />
    <link-entity name='account' to='parentcustomerid' from='accountid' alias='account' link-type='inner'>
      <all-attributes />
    </link-entity>
    <link-entity name='new_customentity' to='firstname' from='new_name' link-type='in' />
  </entity>
</fetch>");
            }
        }

        [TestMethod]
        public void SubqueryInJoinCriteriaLHS()
        {
            using (_localDataSource.EnableJoinOperator(JoinOperator.In))
            {
                var planBuilder = new ExecutionPlanBuilder(new SessionContext(_localDataSources, this), this);

                var query = @"
select
*
from account
inner join contact ON account.accountid = contact.parentcustomerid AND account.name IN (SELECT new_name FROM new_customentity)";

                var plans = planBuilder.Build(query, null, out _);

                Assert.AreEqual(1, plans.Length);

                var select = AssertNode<SelectNode>(plans[0]);
                var fetch = AssertNode<FetchXmlScan>(select.Source);

                AssertFetchXml(fetch, @"
<fetch>
  <entity name='contact'>
    <all-attributes />
    <link-entity name='account' to='parentcustomerid' from='accountid' alias='account' link-type='inner'>
      <all-attributes />
      <link-entity name='new_customentity' to='name' from='new_name' link-type='in' />
    </link-entity>
  </entity>
</fetch>");
            }
        }

        [TestMethod]
        public void SubqueryInJoinCriteriaLHSCorrelatedExists()
        {
            using (_localDataSource.EnableJoinOperator(JoinOperator.In))
            {
                var planBuilder = new ExecutionPlanBuilder(new SessionContext(_localDataSources, this), this);

                var query = @"
select
*
from account
inner join contact ON account.accountid = contact.parentcustomerid AND EXISTS(SELECT * FROM new_customentity WHERE new_name = account.name)";

                var plans = planBuilder.Build(query, null, out _);

                Assert.AreEqual(1, plans.Length);

                var select = AssertNode<SelectNode>(plans[0]);
                var fetch = AssertNode<FetchXmlScan>(select.Source);

                AssertFetchXml(fetch, @"
<fetch>
  <entity name='contact'>
    <all-attributes />
    <link-entity name='account' to='parentcustomerid' from='accountid' alias='account' link-type='inner'>
      <all-attributes />
      <link-entity name='new_customentity' to='name' from='new_name' link-type='in' />
    </link-entity>
  </entity>
</fetch>");
            }
        }

        [TestMethod]
        public void SubqueryInJoinCriteriaLHSAndRHSInnerJoin()
        {
            using (_localDataSource.EnableJoinOperator(JoinOperator.In))
            {
                var planBuilder = new ExecutionPlanBuilder(new SessionContext(_localDataSources, this), this);

                var query = @"
select
*
from account
inner join contact ON account.accountid = contact.parentcustomerid AND contact.fullname IN (SELECT new_name FROM new_customentity WHERE account.turnover = new_customentity.new_decimalprop)";

                var plans = planBuilder.Build(query, null, out _);

                Assert.AreEqual(1, plans.Length);

                var select = AssertNode<SelectNode>(plans[0]);
                var filter = AssertNode<FilterNode>(select.Source);
                Assert.AreEqual("Expr2 IS NOT NULL", filter.Filter.ToSql());
                var loop = AssertNode<NestedLoopNode>(filter.Source);
                Assert.AreEqual(QualifiedJoinType.LeftOuter, loop.JoinType);
                Assert.IsTrue(loop.SemiJoin);
                Assert.AreEqual("contact.fullname = new_customentity.new_name", loop.JoinCondition.ToSql());
                Assert.AreEqual(1, loop.OuterReferences.Count);
                Assert.AreEqual("@Expr1", loop.OuterReferences["account.turnover"]);
                Assert.AreEqual("new_customentity.new_name", loop.DefinedValues["Expr2"]);
                var fetch1 = AssertNode<FetchXmlScan>(loop.LeftSource);
                AssertFetchXml(fetch1, @"
<fetch>
  <entity name='contact'>
    <all-attributes />
    <link-entity name='account' to='parentcustomerid' from='accountid' alias='account' link-type='inner'>
      <all-attributes />
    </link-entity>
  </entity>
</fetch>");
                var spool = AssertNode<IndexSpoolNode>(loop.RightSource);
                Assert.AreEqual("new_customentity.new_decimalprop", spool.KeyColumn);
                Assert.AreEqual("@Expr1", spool.SeekValue);
                var fetch2 = AssertNode<FetchXmlScan>(spool.Source);
                AssertFetchXml(fetch2, @"
<fetch>
  <entity name='new_customentity'>
    <attribute name='new_name' />
    <attribute name='new_decimalprop' />
    <filter>
      <condition attribute=""new_decimalprop"" operator=""not-null"" />
    </filter>
  </entity>
</fetch>");
            }
        }

        [TestMethod]
        public void SubqueryInJoinCriteriaLHSAndRHSOuterJoin()
        {
            using (_localDataSource.EnableJoinOperator(JoinOperator.In))
            {
                var planBuilder = new ExecutionPlanBuilder(new SessionContext(_localDataSources, this), this);

                var query = @"
select
*
from account
left outer join contact ON account.accountid = contact.parentcustomerid AND contact.fullname IN (SELECT new_name FROM new_customentity WHERE account.turnover = new_customentity.new_decimalprop)";

                var plans = planBuilder.Build(query, null, out _);

                Assert.AreEqual(1, plans.Length);

                var select = AssertNode<SelectNode>(plans[0]);
                var loop1 = AssertNode<NestedLoopNode>(select.Source);
                Assert.AreEqual(QualifiedJoinType.LeftOuter, loop1.JoinType);
                Assert.AreEqual("account.accountid = contact.parentcustomerid\r\nAND Expr3 IS NOT NULL", loop1.JoinCondition.ToSql());
                Assert.IsFalse(loop1.SemiJoin);
                Assert.AreEqual(1, loop1.OuterReferences.Count);
                Assert.AreEqual("@Expr1", loop1.OuterReferences["account.turnover"]);
                var fetch1 = AssertNode<FetchXmlScan>(loop1.LeftSource);
                AssertFetchXml(fetch1, @"
<fetch>
  <entity name='account'>
    <all-attributes />
  </entity>
</fetch>");
                var merge = AssertNode<MergeJoinNode>(loop1.RightSource);
                Assert.AreEqual(1, merge.DefinedValues.Count);
                Assert.AreEqual("Expr2.new_name", merge.DefinedValues["Expr3"]);
                var tableSpool = AssertNode<TableSpoolNode>(merge.LeftSource);
                var fetch2 = AssertNode<FetchXmlScan>(tableSpool.Source);
                AssertFetchXml(fetch2, @"
<fetch>
  <entity name='contact'>
    <all-attributes />
    <order attribute='fullname' />
  </entity>
</fetch>");
                var sort = AssertNode<SortNode>(merge.RightSource);
                var distinct = AssertNode<DistinctNode>(sort.Source);
                var alias = AssertNode<AliasNode>(distinct.Source);
                var spool = AssertNode<IndexSpoolNode>(alias.Source);
                Assert.AreEqual("new_customentity.new_decimalprop", spool.KeyColumn);
                Assert.AreEqual("@Expr1", spool.SeekValue);
                var fetch3 = AssertNode<FetchXmlScan>(spool.Source);
                AssertFetchXml(fetch3, @"
<fetch>
  <entity name='new_customentity'>
    <attribute name='new_name' />
    <attribute name='new_decimalprop' />
    <filter>
      <condition attribute='new_decimalprop' operator='not-null' />
    </filter>
  </entity>
</fetch>");

            }
        }

        [TestMethod]
        public void VirtualAttributeAliases()
        {
            var planBuilder = new ExecutionPlanBuilder(new SessionContext(_localDataSources, this), this);

            var query = @"
select statecodename [state], parentcustomerid x, parentcustomeridname from contact";

            var plans = planBuilder.Build(query, null, out _);

            Assert.AreEqual(1, plans.Length);

            var select = AssertNode<SelectNode>(plans[0]);
            var fetch = AssertNode<FetchXmlScan>(select.Source);

            AssertFetchXml(fetch, @"
<fetch>
  <entity name='contact'>
    <attribute name='statecode' />
    <attribute name='parentcustomerid' />
  </entity>
</fetch>");
        }

        [TestMethod]
        public void CustomPagingWithInSubquery()
        {
            var query = @"
SELECT DISTINCT 
    c.contactid,
    CASE
        WHEN c.lastname = c.firstname THEN 1
        ELSE 0 
    END AS flag
FROM account as a
inner join contact AS c on c.contactid = a.primarycontactid
LEFT JOIN account AS ca ON c.contactid = ca.primarycontactid
WHERE c.parentcustomerid IN (SELECT contactid FROM contact WHERE createdon = today())";

            var planBuilder = new ExecutionPlanBuilder(new SessionContext(_localDataSources, this), this);

            var plans = planBuilder.Build(query, null, out _);

            Assert.AreEqual(1, plans.Length);

            var select = AssertNode<SelectNode>(plans[0]);
            var distinct = AssertNode<DistinctNode>(select.Source);
            var compute = AssertNode<ComputeScalarNode>(distinct.Source);
            var fetch = AssertNode<FetchXmlScan>(compute.Source);
            Assert.IsTrue(fetch.UsingCustomPaging);
            AssertFetchXml(fetch, @"
<fetch>
  <entity name='account'>
    <attribute name='accountid' />
    <link-entity name='contact' to='primarycontactid' from='contactid' alias='c' link-type='inner'>
      <attribute name='contactid' />
      <attribute name='lastname' />
      <attribute name='firstname' />
      <link-entity name='account' to='contactid' from='primarycontactid' alias='ca' link-type='outer'>
        <attribute name='accountid' />
        <order attribute='accountid' />
      </link-entity>
      <link-entity name='contact' to='parentcustomerid' from='contactid' alias='Expr1' link-type='inner'>
        <filter>
          <condition attribute='createdon' operator='today' />
        </filter>
      </link-entity>
      <order attribute='contactid' />
    </link-entity>
    <order attribute='accountid' />
  </entity>
</fetch>");
        }

        [TestMethod]
        public void InSubqueryOnPrimaryKeyFoldedToFilter()
        {
            var query = @"
SELECT DISTINCT 
    c.contactid,
    CASE
        WHEN c.lastname = c.firstname THEN 1
        ELSE 0 
    END AS flag
FROM account as a
inner join contact AS c on c.contactid = a.primarycontactid
LEFT JOIN account AS ca ON c.contactid = ca.primarycontactid
WHERE c.contactid IN (SELECT contactid FROM contact WHERE createdon = today())";

            var planBuilder = new ExecutionPlanBuilder(new SessionContext(_localDataSources, this), this);

            var plans = planBuilder.Build(query, null, out _);

            Assert.AreEqual(1, plans.Length);

            var select = AssertNode<SelectNode>(plans[0]);
            var distinct = AssertNode<DistinctNode>(select.Source);
            var compute = AssertNode<ComputeScalarNode>(distinct.Source);
            var fetch = AssertNode<FetchXmlScan>(compute.Source);
            Assert.IsTrue(fetch.UsingCustomPaging);
            AssertFetchXml(fetch, @"
<fetch>
  <entity name='account'>
    <attribute name='accountid' />
    <link-entity name='contact' to='primarycontactid' from='contactid' alias='c' link-type='inner'>
      <attribute name='contactid' />
      <attribute name='lastname' />
      <attribute name='firstname' />
      <link-entity name='account' to='contactid' from='primarycontactid' alias='ca' link-type='outer'>
        <attribute name='accountid' />
        <order attribute='accountid' />
      </link-entity>
      <filter>
        <condition attribute='createdon' operator='today' />
      </filter>
      <order attribute='contactid' />
    </link-entity>
    <order attribute='accountid' />
  </entity>
</fetch>");
        }

        [TestMethod]
        public void MetadataOuterJoin()
        {
            var query = @"
SELECT a.entitylogicalname,
       a.attributetypename,
       a.logicalname,
       a.targets,
       p.logicalname
FROM   metadata.attribute AS a
       LEFT OUTER JOIN
       metadata.entity AS p
       ON a.targets = p.logicalname
WHERE  a.entitylogicalname IN ('team')";

            var planBuilder = new ExecutionPlanBuilder(new SessionContext(_localDataSources, this), this);

            var plans = planBuilder.Build(query, null, out _);

            Assert.AreEqual(1, plans.Length);

            var select = AssertNode<SelectNode>(plans[0]);
            var join = AssertNode<HashJoinNode>(select.Source);
            Assert.AreEqual(QualifiedJoinType.RightOuter, join.JoinType);
            var metadata_p = AssertNode<MetadataQueryNode>(join.LeftSource);
            Assert.AreEqual("p", metadata_p.EntityAlias);
            var metadata_a = AssertNode<MetadataQueryNode>(join.RightSource);
            Assert.AreEqual("a", metadata_a.AttributeAlias);
        }

        [TestMethod]
        public void AggregateWithDynamicFilterValues()
        {
            var query = @"
SELECT COUNT(*) AS AccountCount
FROM account
WHERE createdon >= CAST(GETDATE() AS DATE)
AND createdon < DATEADD(day, 1, CAST(GETDATE() AS DATE))";

            var planBuilder = new ExecutionPlanBuilder(new SessionContext(_localDataSources, this), this);

            var plans = planBuilder.Build(query, null, out _);

            Assert.AreEqual(1, plans.Length);

            var select = AssertNode<SelectNode>(plans[0]);
            var loop = AssertNode<NestedLoopNode>(select.Source);
            var compute = AssertNode<ComputeScalarNode>(loop.LeftSource);
            var constant = AssertNode<ConstantScanNode>(compute.Source);
            var tryCatch1 = AssertNode<TryCatchNode>(loop.RightSource);
            var tryCatch2 = AssertNode<TryCatchNode>(tryCatch1.TrySource);
            var fetch1 = AssertNode<FetchXmlScan>(tryCatch2.TrySource);
            var partition = AssertNode<PartitionedAggregateNode>(tryCatch2.CatchSource);
            var fetch2 = AssertNode<FetchXmlScan>(partition.Source);
            var streamAggregate = AssertNode<StreamAggregateNode>(tryCatch1.CatchSource);
            var fetch3 = AssertNode<FetchXmlScan>(streamAggregate.Source);
        }

        [TestMethod]
        public void OptionSetNameFromQueryDefinedTable()
        {
            var query = @"
SELECT a.new_customentityid,
a.new_optionsetvaluename AS [a_new_optionsetvaluename],
a.new_optionsetvalue AS [a_new_optionsetvalue]
FROM (SELECT new_customentityid,
             new_optionsetvaluename,
             new_optionsetvalue
FROM new_customentity
WHERE new_name IN ('test')) AS a
ORDER BY a.new_customentityid";

            var planBuilder = new ExecutionPlanBuilder(new SessionContext(_localDataSources, this), this);

            var plans = planBuilder.Build(query, null, out _);

            Assert.AreEqual(1, plans.Length);

            var select = AssertNode<SelectNode>(plans[0]);
            var fetch = AssertNode<FetchXmlScan>(select.Source);
            AssertFetchXml(fetch, @"
<fetch>
    <entity name='new_customentity'>
        <attribute name='new_customentityid' />
        <attribute name='new_optionsetvalue' />
        <filter>
            <condition attribute='new_name' operator='in'>
                <value>test</value>
            </condition>
        </filter>
        <order attribute='new_customentityid' />
    </entity>
</fetch>");
        }

        [TestMethod]
        public void OptionSetNameFromQueryDefinedTableWithAlias()
        {
            var query = @"
SELECT a.new_customentityid,
a.new_optionsetvaluename AS [a_new_optionsetvaluename],
a.x AS [a_new_optionsetvalue]
FROM (SELECT new_customentityid,
             new_optionsetvaluename,
             new_optionsetvalue AS x
FROM new_customentity
WHERE new_name IN ('test')) AS a
ORDER BY a.new_customentityid";

            var planBuilder = new ExecutionPlanBuilder(new SessionContext(_localDataSources, this), this);

            var plans = planBuilder.Build(query, null, out _);

            Assert.AreEqual(1, plans.Length);

            var select = AssertNode<SelectNode>(plans[0]);
            var fetch = AssertNode<FetchXmlScan>(select.Source);
            AssertFetchXml(fetch, @"
<fetch>
    <entity name='new_customentity'>
        <attribute name='new_customentityid' />
        <attribute name='new_optionsetvalue' />
        <filter>
            <condition attribute='new_name' operator='in'>
                <value>test</value>
            </condition>
        </filter>
        <order attribute='new_customentityid' />
    </entity>
</fetch>");
        }

        [TestMethod]
        public void SameAliasInTwoJoinedQueryDefinedTables()
        {
            var query = @"
SELECT a1.test AS a1_test,
       a2.test AS a2_test
FROM   (SELECT a.accountid, a.name AS test FROM account a) AS a1
       LEFT OUTER JOIN
       (SELECT a.parentaccountid, a.name AS test FROM account a) AS a2
       ON a2.parentaccountid = a1.accountid";

            var planBuilder = new ExecutionPlanBuilder(new SessionContext(_localDataSources, this), this);

            var plans = planBuilder.Build(query, null, out _);

            Assert.AreEqual(1, plans.Length);

            var select = AssertNode<SelectNode>(plans[0]);
            Assert.AreEqual("a1.test", select.ColumnSet[0].SourceColumn);
            Assert.AreEqual("a2.test", select.ColumnSet[1].SourceColumn);

            var join = AssertNode<MergeJoinNode>(select.Source);
            Assert.AreEqual("a1.accountid", join.LeftAttribute.ToSql());
            Assert.AreEqual("a2.parentaccountid", join.RightAttribute.ToSql());

            var leftFetch = AssertNode<FetchXmlScan>(join.LeftSource);
            AssertFetchXml(leftFetch, @"
<fetch>
    <entity name='account'>
        <attribute name='accountid' />
        <attribute name='name' alias='test' />
        <order attribute='accountid' />
    </entity>
</fetch>");

            var sort = AssertNode<SortNode>(join.RightSource);
            Assert.AreEqual("a2.parentaccountid", sort.Sorts[0].ToSql());

            var rightFetch = AssertNode<FetchXmlScan>(sort.Source);
            AssertFetchXml(rightFetch, @"
<fetch>
    <entity name='account'>
        <attribute name='parentaccountid' />
        <attribute name='name' alias='test' />
        <filter>
            <condition attribute='parentaccountid' operator='not-null' />
        </filter>
    </entity>
</fetch>");
        }

        [TestMethod]
        public void EntityKeyIndexStatusFilter()
        {
            // https://github.com/MarkMpn/Sql4Cds/issues/534
            var planBuilder = new ExecutionPlanBuilder(new SessionContext(_localDataSources, this), this);

            var query = @"
SELECT ak.entitylogicalname,
       ak.logicalname,
       ak.entitykeyindexstatus
FROM   metadata.alternate_key AS ak
WHERE  ak.entitykeyindexstatus = 'Failed';";

            var plans = planBuilder.Build(query, null, out _);

            Assert.AreEqual(1, plans.Length);

            var select = AssertNode<SelectNode>(plans[0]);
            var filter = AssertNode<FilterNode>(select.Source);
            var meta = AssertNode<MetadataQueryNode>(filter.Source);

            // Deserializer doesn't understand EntityKeyIndexStatus values, so we need to filter manually
            Assert.AreEqual("ak.entitykeyindexstatus = 'Failed'", filter.Filter.ToNormalizedSql());

            Assert.AreEqual(MetadataSource.Key, meta.MetadataSource);
            Assert.AreEqual("ak", meta.KeyAlias);
            CollectionAssert.AreEqual(new[] { "EntityLogicalName", "LogicalName", "EntityKeyIndexStatus" }, meta.Query.KeyQuery.Properties.PropertyNames);
            Assert.AreEqual(0, meta.Query.KeyQuery.Criteria.Conditions.Count);
        }

        [TestMethod]
        public void OuterApplyOuterReference()
        {
            // https://github.com/MarkMpn/Sql4Cds/issues/547
            var planBuilder = new ExecutionPlanBuilder(new SessionContext(_localDataSources, this), this);

            var query = @"
SELECT *
FROM (
    SELECT a.accountid,
           a.name
    FROM   account a) AS q1
FULL OUTER JOIN (
    SELECT c.contactid,
           c.parentcustomerid,
           c.fullname
    FROM   contact c) AS q2
    ON q1.accountid = q2.parentcustomerid
OUTER APPLY (
    SELECT CASE WHEN q1.accountid = q2.parentcustomerid THEN 1 ELSE 0 END AS [flag]
) AS q3
WHERE q3.flag = 0";

            var plans = planBuilder.Build(query, null, out _);

            Assert.AreEqual(1, plans.Length);

            var select = AssertNode<SelectNode>(plans[0]);
            var apply = AssertNode<NestedLoopNode>(select.Source);
            Assert.AreEqual(QualifiedJoinType.Inner, apply.JoinType);
            var join = AssertNode<MergeJoinNode>(apply.LeftSource);
            var fetch1 = AssertNode<FetchXmlScan>(join.LeftSource);
            var sort = AssertNode<SortNode>(join.RightSource);
            var fetch2 = AssertNode<FetchXmlScan>(sort.Source);
            var alias = AssertNode<AliasNode>(apply.RightSource);
            var filter = AssertNode<FilterNode>(alias.Source);
            var compute = AssertNode<ComputeScalarNode>(filter.Source);
            var constant = AssertNode<ConstantScanNode>(compute.Source);
        }

        [TestMethod]
        public void FilterOnOuterApply()
        {
            // https://github.com/MarkMpn/Sql4Cds/issues/548
            var planBuilder = new ExecutionPlanBuilder(new SessionContext(_localDataSources, this), this);

            var query = @"
SELECT *
FROM (
    SELECT a.accountid,
           a.name
    FROM   account a) AS q1
OUTER APPLY (
    SELECT IIF(q1.name = 'Test1', 1, 0) AS [flag1],
           IIF(q1.name = 'Test2', 1, 0) AS [flag2]
) AS q2
WHERE q2.flag1 = 1 OR q2.flag2 = 1";

            var plans = planBuilder.Build(query, null, out _);

            Assert.AreEqual(1, plans.Length);

            var select = AssertNode<SelectNode>(plans[0]);
            var filter = AssertNode<FilterNode>(select.Source);
            Assert.AreEqual("q2.flag1 = 1 OR q2.flag2 = 1", filter.Filter.ToSql());
            var apply = AssertNode<NestedLoopNode>(filter.Source);
            Assert.AreEqual(QualifiedJoinType.LeftOuter, apply.JoinType);
            Assert.IsNull(apply.JoinCondition);
            var fetch = AssertNode<FetchXmlScan>(apply.LeftSource);
            var alias = AssertNode<AliasNode>(apply.RightSource);
            var compute = AssertNode<ComputeScalarNode>(alias.Source);
            var constant = AssertNode<ConstantScanNode>(compute.Source);
        }

        [TestMethod]
        public void ScalarSubqueryWithoutAlias()
        {
            var planBuilder = new ExecutionPlanBuilder(new SessionContext(_localDataSources, this), this);

            var query = @"
SELECT a.accountid,
(SELECT fullname FROM contact WHERE contactid = a.primarycontactid)
FROM account a";

            var plans = planBuilder.Build(query, null, out _);

            Assert.AreEqual(1, plans.Length);

            var select = AssertNode<SelectNode>(plans[0]);
            var fetch = AssertNode<FetchXmlScan>(select.Source);
            AssertFetchXml(fetch, @"
<fetch>
    <entity name='account'>
        <attribute name='accountid' />
        <link-entity name='contact' to='primarycontactid' from='contactid' alias='Expr2' link-type='outer'>
            <attribute name='fullname' />
        </link-entity>
    </entity>
</fetch>");
        }

        [TestMethod]
        public void DeleteByIdUsesConstantScan()
        {
            var planBuilder = new ExecutionPlanBuilder(new SessionContext(_localDataSources, this), this);

            var query = "DELETE FROM account WHERE accountid = '1D3AACA6-DEA4-490F-973E-E4181D4BE11C'";

            var plans = planBuilder.Build(query, null, out _);

            Assert.AreEqual(1, plans.Length);

            var delete = AssertNode<DeleteNode>(plans[0]);
            var constant = AssertNode<ConstantScanNode>(delete.Source);
        }

        [TestMethod]
        public void DeleteByIdWithGlobalVariableUsesConstantScan()
        {
            var planBuilder = new ExecutionPlanBuilder(new SessionContext(_localDataSources, this), this);

            var query = "DELETE FROM account WHERE accountid = @@IDENTITY";

            var plans = planBuilder.Build(query, null, out _);

            Assert.AreEqual(1, plans.Length);

            var delete = AssertNode<DeleteNode>(plans[0]);
            var constant = AssertNode<ConstantScanNode>(delete.Source);
        }

        [TestMethod]
        public void DeleteByIdWithVariableUsesConstantScan()
        {
            var planBuilder = new ExecutionPlanBuilder(new SessionContext(_localDataSources, this), this);

            var query = "DELETE FROM account WHERE accountid = @Id";
            var parameterTypes = new Dictionary<string, DataTypeReference>
            {
                ["@Id"] = DataTypeHelpers.UniqueIdentifier
            };
            var plans = planBuilder.Build(query, parameterTypes, out _);

            Assert.AreEqual(1, plans.Length);

            var delete = AssertNode<DeleteNode>(plans[0]);
            var constant = AssertNode<ConstantScanNode>(delete.Source);
        }

        [TestMethod]
        public void DeleteByNameDoesNotUseConstantScan()
        {
            var planBuilder = new ExecutionPlanBuilder(new SessionContext(_localDataSources, this), this);

            var query = "DELETE FROM account WHERE name = 'Data8'";

            var plans = planBuilder.Build(query, null, out _);

            Assert.AreEqual(1, plans.Length);

            var delete = AssertNode<DeleteNode>(plans[0]);
            var fetch = AssertNode<FetchXmlScan>(delete.Source);
        }

        [TestMethod]
        public void UpdateByIdUsesConstantScan()
        {
            var planBuilder = new ExecutionPlanBuilder(new SessionContext(_localDataSources, this), this);

            var query = "UPDATE account SET name = 'test' WHERE accountid = '1D3AACA6-DEA4-490F-973E-E4181D4BE11C'";

            var plans = planBuilder.Build(query, null, out _);

            Assert.AreEqual(1, plans.Length);

            var update = AssertNode<UpdateNode>(plans[0]);
            var computeScalar = AssertNode<ComputeScalarNode>(update.Source);
            var constant = AssertNode<ConstantScanNode>(computeScalar.Source);
        }

        [TestMethod]
        public void UpdateByIdCopyingFieldUsesConstantScan()
        {
            var planBuilder = new ExecutionPlanBuilder(new SessionContext(_localDataSources, this), this);

            var query = "UPDATE account SET name = owneridname WHERE accountid = '1D3AACA6-DEA4-490F-973E-E4181D4BE11C'";

            var plans = planBuilder.Build(query, null, out _);

            Assert.AreEqual(1, plans.Length);

            var update = AssertNode<UpdateNode>(plans[0]);
            var fetch = AssertNode<FetchXmlScan>(update.Source);
        }

        [TestMethod]
        public void InVariables()
        {
            var planBuilder = new ExecutionPlanBuilder(new SessionContext(_localDataSources, this), this);

            var query = "SELECT name FROM account WHERE accountid IN (@Id1, @Id2)";
            var parameterTypes = new Dictionary<string, DataTypeReference>
            {
                ["@Id1"] = DataTypeHelpers.UniqueIdentifier,
                ["@Id2"] = DataTypeHelpers.UniqueIdentifier
            };

            var plans = planBuilder.Build(query, parameterTypes, out _);

            Assert.AreEqual(1, plans.Length);

            var select = AssertNode<SelectNode>(plans[0]);
            var fetch = AssertNode<FetchXmlScan>(select.Source);
            AssertFetchXml(fetch, @"
<fetch xmlns:generator='MarkMpn.SQL4CDS'>
    <entity name='account'>
        <attribute name='name' />
        <filter>
            <condition attribute='accountid' operator='in'>
                <value generator:IsVariable='true'>@Id1</value>
                <value generator:IsVariable='true'>@Id2</value>
            </condition>
        </filter>
    </entity>
</fetch>");
        }

        [TestMethod]
        public void FoldSingleRowJoinToNestedLoop()
        {
            // https://github.com/MarkMpn/Sql4Cds/issues/582
            var planBuilder = new ExecutionPlanBuilder(new SessionContext(_localDataSources, this), this);

            var query = @"
SELECT TOP 10 a.name,
              e.logicalname
FROM account AS a 
     INNER JOIN
     metadata.entity e
     ON a.accountid = e.metadataid
WHERE a.accountid = '9B8AAC69-EECA-497A-99AB-C65B9E702D89'";

            var plans = planBuilder.Build(query, null, out _);

            Assert.AreEqual(1, plans.Length);

            var select = AssertNode<SelectNode>(plans[0]);
            var top = AssertNode<TopNode>(select.Source);
            var loop = AssertNode<NestedLoopNode>(top.Source);
            var fetch = AssertNode<FetchXmlScan>(loop.LeftSource);
            var meta = AssertNode<MetadataQueryNode>(loop.RightSource);
        }

        class LoggingMetadataCache : IAttributeMetadataCache
        {
            private readonly IAttributeMetadataCache _cache;
            private readonly Action<string> _log;

            public LoggingMetadataCache(IAttributeMetadataCache cache, Action<string> log)
            {
                _cache = cache;
                _log = log;
            }

            public EntityMetadata this[string name]
            {
                get
                {
                    _log(name);
                    return _cache[name];
                }
            }

            public EntityMetadata this[int otc]
            {
                get
                {
                    _log(otc.ToString());
                    return _cache[otc];
                }
            }

            public string[] RecycleBinEntities
            {
                get
                {
                    _log(nameof(RecycleBinEntities));
                    return _cache.RecycleBinEntities;
                }
            }

            public IEnumerable<EntityMetadata> GetAllEntities()
            {
                _log(nameof(GetAllEntities));
                return _cache.GetAllEntities();
            }

            public bool TryGetMinimalData(string logicalName, out EntityMetadata metadata)
            {
                _log($"{nameof(TryGetMinimalData)} {logicalName}");
                return _cache.TryGetMinimalData(logicalName, out metadata);
            }

            public bool TryGetValue(string logicalName, out EntityMetadata metadata)
            {
                _log($"{nameof(TryGetValue)} {logicalName}");
                return _cache.TryGetValue(logicalName, out metadata);
            }

            public string[] TryGetRecycleBinEntities()
            {
                _log(nameof(TryGetRecycleBinEntities));
                return _cache.TryGetRecycleBinEntities();
            }
        }

        [TestMethod]
        public void MinimalMetadata()
        {
            // https://github.com/MarkMpn/Sql4Cds/issues/593
            var metadataLog = new HashSet<string>();
            var dataSource = new FakeXrmDataSource
            {
                Name = "local",
                Connection = _localDataSource.Connection,
                Metadata = new LoggingMetadataCache(_localDataSource.Metadata, msg => metadataLog.Add(msg)),
                TableSizeCache = _localDataSource.TableSizeCache,
                MessageCache = _localDataSource.MessageCache
            };
            var planBuilder = new ExecutionPlanBuilder(new SessionContext(new Dictionary<string, DataSource> { [dataSource.Name] = dataSource }, this), this);

            var query = "SELECT fullname FROM contact";

            planBuilder.Build(query, null, out _);

            Assert.AreEqual("contact", String.Join(", ", metadataLog));
        }

        [TestMethod]
        public void ColumnComparisonOnLinkEntity()
        {
            // https://github.com/MarkMpn/Sql4Cds/issues/595
            // We can't use a column comparison condition inside a <link-entity> that references a sub-<link-entity>
            // as filters on <link-entity> are used for join conditions to their parent and so the child table
            // is not available at the point it is evaluated
            var planBuilder = new ExecutionPlanBuilder(new SessionContext(_localDataSources, this), this);

            var query = @"
UPDATE c
SET c.employees = au.ParentEmployees
FROM account AS c INNER JOIN (
  SELECT c1.accountid,
         p.employees AS ParentEmployees
  FROM   account c1 INNER JOIN account AS p ON c1.parentaccountid = p.accountid
  WHERE  c1.employees <> p.employees
  ) as au on c.parentaccountid = au.accountid";

            var plans = planBuilder.Build(query, null, out _);

            Assert.AreEqual(1, plans.Length);

            var update = AssertNode<UpdateNode>(plans[0]);
            var join = AssertNode<MergeJoinNode>(update.Source);
            var fetch1 = AssertNode<FetchXmlScan>(join.LeftSource);
            Assert.AreEqual("au", fetch1.Alias);
            AssertFetchXml(fetch1, @"
<fetch>
  <entity name='account'>
    <attribute name='accountid' />
    <link-entity name='account' to='parentaccountid' from='accountid' alias='p' link-type='inner'>
      <attribute name='employees' alias='ParentEmployees' />
      <filter>
        <condition attribute='employees' operator='not-null' />
      </filter>
    </link-entity>
    <filter>
      <condition attribute='employees' operator='ne' valueof='p.employees' />
      <condition attribute='employees' operator='not-null' />
    </filter>
    <order attribute='accountid' />
  </entity>
</fetch>");

            var sort = AssertNode<SortNode>(join.RightSource);
            var fetch2 = AssertNode<FetchXmlScan>(sort.Source);
            Assert.AreEqual("c", fetch2.Alias);
            AssertFetchXml(fetch2, @"
<fetch>
  <entity name='account'>
    <attribute name='accountid' />
    <attribute name='parentaccountid' />
    <filter>
      <condition attribute='parentaccountid' operator='not-null' />
    </filter>
  </entity>
</fetch>");
        }

        [TestMethod]
        public void TopClauseOnQueryDefinedTable()
        {
            var planBuilder = new ExecutionPlanBuilder(new SessionContext(_localDataSources, this), this);

            var query = @"
SELECT c.name, p.name
FROM account AS c
INNER JOIN (SELECT TOP 10 accountid, name FROM account) AS p ON c.parentaccountid = p.accountid";

            var plans = planBuilder.Build(query, null, out _);

            Assert.AreEqual(1, plans.Length);

            var select = AssertNode<SelectNode>(plans[0]);
            var join = AssertNode<MergeJoinNode>(select.Source);
            var fetch1 = AssertNode<FetchXmlScan>(join.LeftSource);
            Assert.AreEqual("p", fetch1.Alias);
            AssertFetchXml(fetch1, @"
<fetch top='10'>
  <entity name='account'>
    <attribute name='accountid' />
    <attribute name='name' />
    <order attribute='accountid' />
  </entity>
</fetch>");

            var sort = AssertNode<SortNode>(join.RightSource);
            var fetch2 = AssertNode<FetchXmlScan>(sort.Source);
            Assert.AreEqual("c", fetch2.Alias);
            AssertFetchXml(fetch2, @"
<fetch>
  <entity name='account'>
    <attribute name='name' />
    <attribute name='parentaccountid' />
    <filter>
      <condition attribute='parentaccountid' operator='not-null' />
    </filter>
  </entity>
</fetch>");
        }

        [TestMethod]
        public void InVariable()
        {
            var planBuilder = new ExecutionPlanBuilder(new SessionContext(_localDataSources, this), this);

            var query = @"
DECLARE @AccountId UNIQUEIDENTIFIER = NEWID();
SELECT name FROM account WHERE accountid IN (@AccountId)";

            var plans = planBuilder.Build(query, null, out _);

            Assert.AreEqual(3, plans.Length);

            var select = AssertNode<SelectNode>(plans[2]);
            var fetch = AssertNode<FetchXmlScan>(select.Source);
            AssertFetchXml(fetch, @"
<fetch xmlns:generator='MarkMpn.SQL4CDS'>
  <entity name='account'>
    <attribute name='name' />
    <filter>
      <condition attribute='accountid' operator='in'>
        <value generator:IsVariable='true'>@AccountId</value>
      </condition>
    </filter>
  </entity>
</fetch>");
        }

        [TestMethod]
        public void InVariableAndLiteral()
        {
            var planBuilder = new ExecutionPlanBuilder(new SessionContext(_localDataSources, this), this);

            var query = @"
DECLARE @AccountId UNIQUEIDENTIFIER = NEWID();
SELECT name FROM account WHERE accountid IN (@AccountId, '81349C3B-C0CA-46B6-8CF8-A5B82D27EC2F')";

            var plans = planBuilder.Build(query, null, out _);

            Assert.AreEqual(3, plans.Length);

            var select = AssertNode<SelectNode>(plans[2]);
            var fetch = AssertNode<FetchXmlScan>(select.Source);
            AssertFetchXml(fetch, @"
<fetch xmlns:generator='MarkMpn.SQL4CDS'>
  <entity name='account'>
    <attribute name='name' />
    <filter>
      <condition attribute='accountid' operator='in'>
        <value generator:IsVariable='true'>@AccountId</value>
        <value>81349C3B-C0CA-46B6-8CF8-A5B82D27EC2F</value>
      </condition>
    </filter>
  </entity>
</fetch>");
        }

        [TestMethod]
        public void LotsOfConditions()
        {
            var planBuilder = new ExecutionPlanBuilder(new SessionContext(_localDataSources, this), this);

            var query = @"
SELECT fullname 
FROM contact 
WHERE statecode = 0 
      AND firstname <> 'Test1' 
      AND firstname <> 'Test2' 
      AND firstname <> 'Test3' 
      AND firstname <> 'Test4' 
      AND firstname <> 'Test5' 
      AND firstname <> 'Test6' 
      AND firstname <> 'Test7' 
      AND firstname <> 'Test8' 
      AND firstname <> 'Test9' 
      AND firstname <> 'Test10' 
      AND firstname <> 'Test11' 
      AND firstname <> 'Test12' 
      AND firstname <> 'Test13' 
      AND firstname <> 'Test14' 
      AND firstname <> 'Test15' 
      AND firstname <> 'Test16' 
      AND firstname <> 'Test17' 
      AND firstname <> 'Test18' 
      AND firstname <> 'Test19'
      AND firstname <> 'Test20' 
      AND firstname <> 'Test21' 
      AND firstname <> 'Test22' 
      AND firstname <> 'Test23' 
      AND firstname <> 'Test24' 
      AND firstname <> 'Test25' 
      AND firstname <> 'Test26' 
      AND firstname <> 'Test27' 
      AND firstname <> 'Test28' 
      AND firstname <> 'Test29'
      AND firstname <> 'Test30' 
      AND firstname <> 'Test31' 
      AND firstname <> 'Test32' 
      AND firstname <> 'Test33' 
      AND firstname <> 'Test34' 
      AND firstname <> 'Test35' 
      AND firstname <> 'Test36' 
      AND firstname <> 'Test37' 
      AND firstname <> 'Test38' 
      AND firstname <> 'Test39'
      AND firstname <> 'Test40' 
      AND firstname <> 'Test41' 
      AND firstname <> 'Test42' 
      AND firstname <> 'Test43' 
      AND firstname <> 'Test44' 
      AND firstname <> 'Test45' 
      AND firstname <> 'Test46' 
      AND firstname <> 'Test47' 
      AND firstname <> 'Test48' 
      AND firstname <> 'Test49'";

            var timer = new Stopwatch();
            timer.Start();
            var plans = planBuilder.Build(query, null, out _);
            timer.Stop();

            Assert.IsTrue(timer.ElapsedMilliseconds < 2000, $"Query took {timer.ElapsedMilliseconds}ms");
            Assert.AreEqual(1, plans.Length);

            var select = AssertNode<SelectNode>(plans[0]);
            var fetch = AssertNode<FetchXmlScan>(select.Source);
            AssertFetchXml(fetch, @"
<fetch xmlns:generator='MarkMpn.SQL4CDS'>
  <entity name='contact'>
    <attribute name='fullname' />
    <filter>
      <condition attribute='statecode' operator='eq' value='0' />
      <condition attribute='firstname' operator='ne' value='Test1' />
      <condition attribute='firstname' operator='not-null' />
      <condition attribute='firstname' operator='ne' value='Test2' />
        <condition attribute='firstname' operator='ne' value='Test3' />
        <condition attribute='firstname' operator='ne' value='Test4' />
        <condition attribute='firstname' operator='ne' value='Test5' />
        <condition attribute='firstname' operator='ne' value='Test6' />
        <condition attribute='firstname' operator='ne' value='Test7' />
        <condition attribute='firstname' operator='ne' value='Test8' />
        <condition attribute='firstname' operator='ne' value='Test9' />
        <condition attribute='firstname' operator='ne' value='Test10' />
        <condition attribute='firstname' operator='ne' value='Test11' />
        <condition attribute='firstname' operator='ne' value='Test12' />
        <condition attribute='firstname' operator='ne' value='Test13' />
        <condition attribute='firstname' operator='ne' value='Test14' />
        <condition attribute='firstname' operator='ne' value='Test15' />
        <condition attribute='firstname' operator='ne' value='Test16' />
        <condition attribute='firstname' operator='ne' value='Test17' />
        <condition attribute='firstname' operator='ne' value='Test18' />
        <condition attribute='firstname' operator='ne' value='Test19' />
        <condition attribute='firstname' operator='ne' value='Test20' />
        <condition attribute='firstname' operator='ne' value='Test21' />
        <condition attribute='firstname' operator='ne' value='Test22' />
        <condition attribute='firstname' operator='ne' value='Test23' />
        <condition attribute='firstname' operator='ne' value='Test24' />
        <condition attribute='firstname' operator='ne' value='Test25' />
        <condition attribute='firstname' operator='ne' value='Test26' />
        <condition attribute='firstname' operator='ne' value='Test27' />
        <condition attribute='firstname' operator='ne' value='Test28' />
        <condition attribute='firstname' operator='ne' value='Test29' />
        <condition attribute='firstname' operator='ne' value='Test30' />
        <condition attribute='firstname' operator='ne' value='Test31' />
        <condition attribute='firstname' operator='ne' value='Test32' />
        <condition attribute='firstname' operator='ne' value='Test33' />
        <condition attribute='firstname' operator='ne' value='Test34' />
        <condition attribute='firstname' operator='ne' value='Test35' />
        <condition attribute='firstname' operator='ne' value='Test36' />
        <condition attribute='firstname' operator='ne' value='Test37' />
        <condition attribute='firstname' operator='ne' value='Test38' />
        <condition attribute='firstname' operator='ne' value='Test39' />
        <condition attribute='firstname' operator='ne' value='Test40' />
        <condition attribute='firstname' operator='ne' value='Test41' />
        <condition attribute='firstname' operator='ne' value='Test42' />
        <condition attribute='firstname' operator='ne' value='Test43' />
        <condition attribute='firstname' operator='ne' value='Test44' />
        <condition attribute='firstname' operator='ne' value='Test45' />
        <condition attribute='firstname' operator='ne' value='Test46' />
        <condition attribute='firstname' operator='ne' value='Test47' />
        <condition attribute='firstname' operator='ne' value='Test48' />
        <condition attribute='firstname' operator='ne' value='Test49' />
    </filter>
  </entity>
</fetch>");
        }

        [TestMethod]
        public void Except()
        {
            var planBuilder = new ExecutionPlanBuilder(new SessionContext(_localDataSources, this), this);

            var query = @"
SELECT logicalname AS l FROM metadata.entity
EXCEPT
SELECT logicalname FROM metadata.attribute";

            var plans = planBuilder.Build(query, null, out _);

            Assert.AreEqual(1, plans.Length);

            var select = AssertNode<SelectNode>(plans[0]);
            Assert.AreEqual("l", select.ColumnSet.Single().OutputColumn);
            Assert.AreEqual("entity.logicalname", select.ColumnSet.Single().SourceColumn);
            var join = AssertNode<HashJoinNode>(select.Source);
            Assert.AreEqual("entity.logicalname", join.LeftAttribute.ToSql());
            Assert.AreEqual("attribute.logicalname", join.RightAttribute.ToSql());
            Assert.IsTrue(join.SemiJoin);
            Assert.AreEqual(BooleanComparisonType.IsNotDistinctFrom, join.ComparisonType);
            Assert.AreEqual(QualifiedJoinType.LeftOuter, join.JoinType);
            Assert.IsTrue(join.AntiJoin);
            var distinct1 = AssertNode<DistinctNode>(join.LeftSource);
            Assert.AreEqual("entity.logicalname", distinct1.Columns.Single());
            var metadata1 = AssertNode<MetadataQueryNode>(distinct1.Source);
            Assert.AreEqual("entity", metadata1.EntityAlias);
            Assert.AreEqual(MetadataSource.Entity, metadata1.MetadataSource);
            var distinct2 = AssertNode<DistinctNode>(join.RightSource);
            Assert.AreEqual("attribute.logicalname", distinct2.Columns.Single());
            var metadata2 = AssertNode<MetadataQueryNode>(distinct2.Source);
            Assert.AreEqual("attribute", metadata2.AttributeAlias);
            Assert.AreEqual(MetadataSource.Attribute, metadata2.MetadataSource);
        }

        [TestMethod]
        public void InSubqueryMergeSemiJoin()
        {
            // https://github.com/MarkMpn/Sql4Cds/issues/649
            var planBuilder = new ExecutionPlanBuilder(new SessionContext(_localDataSources, this), this);

            var query = @"
SELECT a.name,
       u.domainname
FROM   account AS a
       INNER JOIN
       systemuser AS u
       ON a.ownerid = u.systemuserid
WHERE  a.parentaccountid IN (SELECT _a.accountid
                             FROM account AS _a
                                  INNER JOIN contact AS _c
                                  ON _a.primarycontactid = _c.contactid
                             WHERE _a.name = 'Data8' OR _c.firstname = 'Mark')";

            var plans = planBuilder.Build(query, null, out _);

            Assert.AreEqual(1, plans.Length);

            var select = AssertNode<SelectNode>(plans[0]);
            var filter = AssertNode<FilterNode>(select.Source);
            var join = AssertNode<MergeJoinNode>(filter.Source);
            Assert.AreEqual(QualifiedJoinType.LeftOuter, join.JoinType);
            Assert.IsTrue(join.SemiJoin);
            Assert.AreEqual(1, join.DefinedValues.Count);
            var sort1 = AssertNode<SortNode>(join.LeftSource);
            var fetch1 = AssertNode<FetchXmlScan>(sort1.Source);
            var fetch2 = AssertNode<FetchXmlScan>(join.RightSource);
        }

        [TestMethod]
        public void AggregateOnSubquery()
        {
            // https://github.com/MarkMpn/Sql4Cds/issues/676
            var planBuilder = new ExecutionPlanBuilder(new SessionContext(_localDataSources, this), this);

            var query = @"
SELECT name
FROM (
    SELECT TOP 10 *
    FROM account
) AS SubQuery
GROUP BY name";

            var plans = planBuilder.Build(query, null, out _);

            Assert.AreEqual(1, plans.Length);

            var select = AssertNode<SelectNode>(plans[0]);
            var fetch = AssertNode<FetchXmlScan>(select.Source);
            AssertFetchXml(fetch, @"
<fetch xmlns:generator='MarkMpn.SQL4CDS' distinct='true' top='10'>
  <entity name='account'>
    <attribute name='name' />
    <order attribute='name' />
  </entity>
</fetch>");
        }

        [TestMethod]
        public void DistinctStarFromSubqueryWithAlias()
        {
            var planBuilder = new ExecutionPlanBuilder(new SessionContext(_localDataSources, this), this);

            var query = @"
SELECT DISTINCT *
FROM (
    SELECT TOP 10 name AS n
    FROM account
) AS SubQuery";

            var plans = planBuilder.Build(query, null, out _);

            Assert.AreEqual(1, plans.Length);

            var select = AssertNode<SelectNode>(plans[0]);
            var fetch = AssertNode<FetchXmlScan>(select.Source);
            AssertFetchXml(fetch, @"
<fetch xmlns:generator='MarkMpn.SQL4CDS' distinct='true' top='10'>
  <entity name='account'>
    <attribute name='name' alias='n' />
    <order attribute='name' />
  </entity>
</fetch>");
        }

        [TestMethod]
<<<<<<< HEAD
        public void FoldFiltersAroundOuterApply()
        {
            var planBuilder = new ExecutionPlanBuilder(new SessionContext(_localDataSources, this), this);

            var query = @"select *
from (values('a')) t1 (a)
outer apply (select 1 as b) t2
where t1.a like 'x%'";
=======
        public void FilterOnBinaryVersionNumber()
        {
            var planBuilder = new ExecutionPlanBuilder(new SessionContext(_localDataSources, this), this);

            var query = @"
SELECT name FROM account WHERE versionnumber > 0x00000000033F264D";
>>>>>>> 395ffbb9

            var plans = planBuilder.Build(query, null, out _);

            Assert.AreEqual(1, plans.Length);

            var select = AssertNode<SelectNode>(plans[0]);
<<<<<<< HEAD
            var join = AssertNode<NestedLoopNode>(select.Source);
            var filter = AssertNode<FilterNode>(join.LeftSource);
            var t1 = AssertNode<ConstantScanNode>(filter.Source);
            var t2 = AssertNode<ConstantScanNode>(join.RightSource);
=======
            var fetch = AssertNode<FetchXmlScan>(select.Source);
            AssertFetchXml(fetch, @"
<fetch xmlns:generator='MarkMpn.SQL4CDS'>
  <entity name='account'>
    <attribute name='name' />
    <filter>
      <condition attribute='versionnumber' operator='gt' value='54470221' />
    </filter>
  </entity>
</fetch>");
        }

        [TestMethod]
        public void MetadataJoins()
        {
            var planBuilder = new ExecutionPlanBuilder(new SessionContext(_localDataSources, this), this);

            var query = @"
SELECT
    a.entitylogicalname
    FROM
    metadata.entity AS e
    INNER JOIN metadata.attribute AS a ON a.entitylogicalname = e.logicalname
    INNER JOIN metadata.globaloptionset AS os ON a.optionset = os.metadataid
WHERE
     a.entitylogicalname LIKE 'prefix%'";

            var plans = planBuilder.Build(query, null, out _);

            Assert.AreEqual(1, plans.Length);

            var select = AssertNode<SelectNode>(plans[0]);
            var join = AssertNode<HashJoinNode>(select.Source);
            var optionset = AssertNode<GlobalOptionSetQueryNode>(join.LeftSource);
            var filter = AssertNode<FilterNode>(join.RightSource);
            var metadata = AssertNode<MetadataQueryNode>(filter.Source);

            var metadataSchema = metadata.GetSchema(new NodeCompilationContext(planBuilder.Session, planBuilder.Options, null, null));
            Assert.AreEqual(2, metadataSchema.Schema.Count);
            CollectionAssert.AreEqual(new[] { "a.entitylogicalname", "a.optionset" }, metadataSchema.Schema.Keys.ToArray());
>>>>>>> 395ffbb9
        }
    }
}<|MERGE_RESOLUTION|>--- conflicted
+++ resolved
@@ -9275,35 +9275,18 @@
         }
 
         [TestMethod]
-<<<<<<< HEAD
-        public void FoldFiltersAroundOuterApply()
-        {
-            var planBuilder = new ExecutionPlanBuilder(new SessionContext(_localDataSources, this), this);
-
-            var query = @"select *
-from (values('a')) t1 (a)
-outer apply (select 1 as b) t2
-where t1.a like 'x%'";
-=======
         public void FilterOnBinaryVersionNumber()
         {
             var planBuilder = new ExecutionPlanBuilder(new SessionContext(_localDataSources, this), this);
 
             var query = @"
 SELECT name FROM account WHERE versionnumber > 0x00000000033F264D";
->>>>>>> 395ffbb9
-
-            var plans = planBuilder.Build(query, null, out _);
-
-            Assert.AreEqual(1, plans.Length);
-
-            var select = AssertNode<SelectNode>(plans[0]);
-<<<<<<< HEAD
-            var join = AssertNode<NestedLoopNode>(select.Source);
-            var filter = AssertNode<FilterNode>(join.LeftSource);
-            var t1 = AssertNode<ConstantScanNode>(filter.Source);
-            var t2 = AssertNode<ConstantScanNode>(join.RightSource);
-=======
+
+            var plans = planBuilder.Build(query, null, out _);
+
+            Assert.AreEqual(1, plans.Length);
+
+            var select = AssertNode<SelectNode>(plans[0]);
             var fetch = AssertNode<FetchXmlScan>(select.Source);
             AssertFetchXml(fetch, @"
 <fetch xmlns:generator='MarkMpn.SQL4CDS'>
@@ -9344,7 +9327,27 @@
             var metadataSchema = metadata.GetSchema(new NodeCompilationContext(planBuilder.Session, planBuilder.Options, null, null));
             Assert.AreEqual(2, metadataSchema.Schema.Count);
             CollectionAssert.AreEqual(new[] { "a.entitylogicalname", "a.optionset" }, metadataSchema.Schema.Keys.ToArray());
->>>>>>> 395ffbb9
+        }
+
+        [TestMethod]
+        public void FoldFiltersAroundOuterApply()
+        {
+            var planBuilder = new ExecutionPlanBuilder(new SessionContext(_localDataSources, this), this);
+
+            var query = @"select *
+from (values('a')) t1 (a)
+outer apply (select 1 as b) t2
+where t1.a like 'x%'";
+
+            var plans = planBuilder.Build(query, null, out _);
+
+            Assert.AreEqual(1, plans.Length);
+
+            var select = AssertNode<SelectNode>(plans[0]);
+            var join = AssertNode<NestedLoopNode>(select.Source);
+            var filter = AssertNode<FilterNode>(join.LeftSource);
+            var t1 = AssertNode<ConstantScanNode>(filter.Source);
+            var t2 = AssertNode<ConstantScanNode>(join.RightSource);
         }
     }
 }