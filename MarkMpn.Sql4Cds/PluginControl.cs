--- conflicted
+++ resolved
@@ -69,14 +69,10 @@
 
         private void AddConnection(ConnectionDetail con)
         {
-<<<<<<< HEAD
-            _metadata[con] = new AttributeMetadataCache(con.ServiceClient);
-            _tableSize[con] = new TableSizeCache(con.ServiceClient, _metadata[con]);
-=======
             var svc = con.ServiceClient;
 
             _metadata[con] = new AttributeMetadataCache(svc);
->>>>>>> 469cb86e
+            _tableSize[con] = new TableSizeCache(svc, _metadata[con]);
             _objectExplorer.AddConnection(con);
 
             // Start loading the entity list in the background
